#!/usr/bin/env python3
# -*- coding: utf-8 -*-
# pipeline_combined_bot.py

"""
A live trading bot that only enters long positions when both:
  1) The “math‐based” indicator strategy (EMA/MACD/rule‐based) fires a signal.
  2) The IA model (XGBoost‐stacked classifier) predicts a high probability of positive next‐minute return.
  
All indicators used (EMA9, EMA50, EMA200, MACD, RSI, etc.) are computed on 15m and 1h data exactly as in the training pipeline, so that the IA model sees the same features it was trained on.
If both “math” and “IA” agree on a long entry, the bot submits a market BUY to Binance.  
Position management uses partial exits at +0.8%, breakeven at +0.5%, full take‐profit at +2%, and a 0.5% stop‐loss.  
It tracks equity in USDC, adjusts risk dynamically based on drawdown/growth, and logs every trade to CSV + Telegram.
"""

import sys
print(sys.executable)  # show which Python interpreter is running
import os
import time
import json
import csv
import traceback
import threading
import logging
from decimal import Decimal, ROUND_DOWN, DecimalException
from datetime import datetime, timedelta, timezone

import numpy as np
import pandas as pd
import joblib
import requests
import matplotlib.pyplot as plt

from sklearn.preprocessing import LabelEncoder, StandardScaler
from sklearn.calibration import CalibratedClassifierCV
from xgboost import XGBClassifier, DMatrix, Booster
from catboost import CatBoostClassifier
from imblearn.over_sampling import SMOTE
from scipy.stats import pearsonr

<<<<<<< HEAD
from binance.client import Client
from binance.exceptions import BinanceAPIException
import skops.io as sio
=======
from binance.client import Client
from binance.exceptions import BinanceAPIException
import skops.io as sio
>>>>>>> 7c63bd77

# ─── CONFIGURATION ─────────────────────────────────────────────────────────────


API_KEY = ''
API_SECRET = ''
TELEGRAM_TOKEN = ''
TELEGRAM_CHAT_ID = ''

PAIRS = [
    'BTCUSDC', 'ETHUSDC', 'BNBUSDC', 'XRPUSDC', 'ADAUSDC',
    'SOLUSDC', 'DOGEUSDC', 'AVAXUSDC', 'DOTUSDC', 'TRXUSDC',
    'LINKUSDC', 'MATICUSDC', 'LTCUSDC', 'SHIBUSDC', 'UNIUSDC',
    'BCHUSDC', 'ICPUSDC', 'ETCUSDC', 'XLMUSDC', 'FILUSDC'
]
# Trading parameters (carry over from your backtest)
BASE_RISK       = 0.03    # 1.5% of equity at risk per trade
SL_PCT_LONG     = 0.005   # 0.5% stop‐loss below entry for long
TP_PCT          = 0.06     # 2% take‐profit
BE_PCT          = 0.002    # 0.5% breakeven trigger for long
DD_STOP_PCT     = 0.10     # 10% drawdown threshold to reduce risk
EMA_SHORT       = 9        # EMA(9) for 15m bars
EMA_MEDIUM      = 50       # EMA(50)
EMA_LONG        = 200      # EMA(200)
PARTIAL_PCT     = Decimal('0.003')   # +0.8% partial take‐profit
PARTIAL_SIZE    = Decimal('0.50')    # sell 50% at partial
MIN_USDC_TRADE  = 5        # absolute minimum USDC per trade
MIN_TRADE_BY_PAIR = {
    'BTCUSDT': 10, 'ETHUSDT': 5, 'ADAUSDT': 2,
    'SOLUSDT': 3, 'XRPUSDT': 2
    # others default to MIN_USDC_TRADE if not listed
}

INITIAL_CAPITAL = None
current_equity  = 0.0
equity_high     = 0.0

STATE_FILE = 'bot_positions_state.json'
LOG_FILE   = 'bot_trades_log.csv'

# ─── MODEL ARTIFACTS ────────────────────────────────────────────────────────────

# Make sure this directory holds your saved scaler, regressor, classifier, etc.
MODEL_DIR      = r"C:\Users\CES\Dropbox\Coisas\Coisas do PC\4\4.18_gpu_v5"
SCALER_PATH    = os.path.join(MODEL_DIR, 'scaler.joblib')
REG_MODEL_PATH = os.path.join(MODEL_DIR, 'xgb_reg.json')
CLF_MODEL_PATH = os.path.join(MODEL_DIR, 'stacked_clf_v5.pkl')
# SCALER_CLASSIFIER_PATH = os.path.join(MODEL_DIR, 'scaler_classifier.joblib')  # NEW: classifier scaler

# Random Forest artifacts
RF_ARTIFACTS_DIR = r"C:\Users\CES\Dropbox\Coisas\Coisas do PC\4\6.01"
RF_SKOPS_PATH    = os.path.join(RF_ARTIFACTS_DIR, 'rf_model.skops')
RF_FEATURES_PATH = os.path.join(RF_ARTIFACTS_DIR, 'rf_feature_columns.txt')

# Thresholds
CLF_THRESHOLD   = 0.69
IA_REG_THRESHOLD = 0.01

# Skip logging
SKIP_LOG_FILE = 'bot_skip_log.csv'

# Random Forest artifacts
RF_ARTIFACTS_DIR = r"C:\Users\CES\Dropbox\Coisas\Coisas do PC\4\6.01"
RF_SKOPS_PATH    = os.path.join(RF_ARTIFACTS_DIR, 'rf_model.skops')
RF_FEATURES_PATH = os.path.join(RF_ARTIFACTS_DIR, 'rf_feature_columns.txt')

# Thresholds
CLF_THRESHOLD   = 0.69
IA_REG_THRESHOLD = 0.01

# Skip logging
SKIP_LOG_FILE = 'bot_skip_log.csv'

# ─── LOGGING SETUP ──────────────────────────────────────────────────────────────

def setup_logging():
    lg = logging.getLogger()
    lg.setLevel(logging.INFO)
    fmt = "%(asctime)s [%(levelname)s] %(message)s"
    ch = logging.StreamHandler()
    ch.setFormatter(logging.Formatter(fmt))
    lg.addHandler(ch)
    fh = logging.FileHandler(os.path.join(MODEL_DIR, "bot_process .log"), mode='w')
    fh.setFormatter(logging.Formatter(fmt))
    lg.addHandler(fh)

# Utility: log trades to CSV
def register_trade(tipo, symbol, qty, price, reason):
<<<<<<< HEAD
    header = ['timestamp','type','symbol','qty','price','reason']
    newrow = [
        datetime.now(timezone.utc).strftime('%Y-%m-%d %H:%M:%S'),
        tipo, symbol, f"{qty:.6f}", f"{price:.4f}", reason
    ]
=======
    header = ['timestamp','type','symbol','qty','price','reason']
    newrow = [
        datetime.now(timezone.utc).strftime('%Y-%m-%d %H:%M:%S'),
        tipo, symbol, f"{qty:.6f}", f"{price:.4f}", reason
    ]
>>>>>>> 7c63bd77
    write_header = not os.path.exists(LOG_FILE)
    with open(LOG_FILE, 'a', newline='') as f:
        writer = csv.writer(f)
        if write_header:
            writer.writerow(header)
        writer.writerow(newrow)
    logging.info(f"[LOG] {tipo} {symbol} qty={qty:.6f} @ {price:.4f} | Reason: {reason}")

# Utility: send a Telegram message
def send_telegram(msg):
    try:
        url = f"https://api.telegram.org/bot{TELEGRAM_TOKEN}/sendMessage"
        requests.get(url, params={'chat_id': TELEGRAM_CHAT_ID, 'text': msg}, timeout=5)
    except Exception:
        pass

def log_skip(layer: str, symbol: str, info: str = ""):
    """Register skip events to CSV and Telegram."""
    msg = f"[SKIP][{layer}] {symbol} {info}".strip()
    logging.info(msg)
    send_telegram(msg)
    header = ['timestamp', 'layer', 'symbol', 'info']
    newrow = [datetime.now(timezone.utc).strftime('%Y-%m-%d %H:%M:%S'), layer, symbol, info]
    write_header = not os.path.exists(SKIP_LOG_FILE)
    with open(SKIP_LOG_FILE, 'a', newline='') as f:
        writer = csv.writer(f)
        if write_header:
            writer.writerow(header)
        writer.writerow(newrow)

def log_skip(layer: str, symbol: str, info: str = ""):
    """Register skip events to CSV and Telegram."""
    msg = f"[SKIP][{layer}] {symbol} {info}".strip()
    logging.info(msg)
    send_telegram(msg)
    header = ['timestamp', 'layer', 'symbol', 'info']
    newrow = [datetime.now(timezone.utc).strftime('%Y-%m-%d %H:%M:%S'), layer, symbol, info]

    write_header = not os.path.exists(SKIP_LOG_FILE)
    with open(SKIP_LOG_FILE, 'a', newline='') as f:
        writer = csv.writer(f)
        if write_header:
            writer.writerow(header)
        writer.writerow(newrow)

# --- FEATURE LIST LOADING AND SANITY CHECK ---
FEATURE_COLUMNS_TXT = os.path.join(MODEL_DIR, 'feature_columns.txt')
print(f"[DEBUG] Verificando {FEATURE_COLUMNS_TXT} ...")
if os.path.exists(FEATURE_COLUMNS_TXT):
    with open(FEATURE_COLUMNS_TXT) as f:
        feature_columns_txt = [line.strip() for line in f if line.strip()]
    print("[DEBUG] feature_columns.txt carregado:", feature_columns_txt)
    logging.info(f"[FEATURES] feature_columns.txt loaded: {feature_columns_txt}")
else:
    feature_columns_txt = None
    print(f"[DEBUG] feature_columns.txt NÃO encontrado em {FEATURE_COLUMNS_TXT}")
    logging.warning(f"[FEATURES] feature_columns.txt not found at {FEATURE_COLUMNS_TXT}")

def validate_model_features(model, features):
    if hasattr(model, 'feature_names_in_'):
        missing = set(model.feature_names_in_) - set(features)
        extra = set(features) - set(model.feature_names_in_)
        if missing:
            raise ValueError(f"Features ausentes no DataFrame: {missing}")
        if extra:
            logging.warning(f"[FEATURES] Features extras no DataFrame: {extra}")
    else:
        logging.warning("[FEATURES] Model does not have feature_names_in_ attribute.")

# ─── STATE MANAGEMENT ──────────────────────────────────────────────────────────

positions = {}       # positions[symbol] → {fields…} or None if no position
position_times = {}  # position_times[symbol] → datetime when entered

def load_state():
    """Load persisted positions from disk (adds 'partial_taken', 'be_moved', etc.)."""
    global positions, position_times
    if os.path.exists(STATE_FILE):
        with open(STATE_FILE, 'r') as f:
            data = json.load(f)
        # Reconstruct positions + times
        saved_pos = data.get('positions', {})
        saved_times= data.get('times', {})
        for s in PAIRS:
            pos = saved_pos.get(s, None)
            if pos:
                # Ensure all required keys exist
                pos.setdefault('side', 'long')
                pos.setdefault('entry_price', pos.get('entry_price', 0.0))
                pos.setdefault('quantity', pos.get('quantity', 0.0))
                pos.setdefault('sl', pos.get('sl', 0.0))
                pos.setdefault('tp', pos.get('tp', 0.0))
                pos.setdefault('be_trigger', pos.get('be_trigger', 0.0))
                pos.setdefault('be_moved', False)
                pos.setdefault('risk', pos.get('risk', None))
                pos.setdefault('partial_taken', False)
                positions[s] = pos
            else:
                positions[s] = None
            t = saved_times.get(s, None)
            if t:
                position_times[s] = datetime.fromisoformat(t)
            else:
                position_times[s] = None
    else:
        # Initialize empty
        for s in PAIRS:
            positions[s] = None
            position_times[s] = None

def save_state():
    """Atomically write out the current positions + position_times to disk."""
    data = {
        'positions': {s: positions[s] for s in PAIRS if positions[s]},
        'times': {s: position_times[s].isoformat() for s in PAIRS if position_times[s]}
    }
    tmp = STATE_FILE + '.tmp'
    with open(tmp, 'w') as f:
        json.dump(data, f, indent=2)
    if os.path.exists(tmp):
        os.replace(tmp, STATE_FILE)

# ─── BINANCE SETUP ─────────────────────────────────────────────────────────────

client = Client(API_KEY, API_SECRET)
symbol_rules_cache = {}

def get_symbol_rules(symbol):
    """
    Returns a dict with:
      - step_size (Decimal)
      - min_qty    (Decimal)
      - min_notional (Decimal)
    from Binance’s filters. Caches results.
    """
    if symbol in symbol_rules_cache:
        return symbol_rules_cache[symbol]
    info = client.get_symbol_info(symbol)
    lot = next(f for f in info['filters'] if f['filterType']=='LOT_SIZE')
    noti= next(f for f in info['filters'] if f['filterType']=='NOTIONAL')
    rules = {
        'step_size': Decimal(lot['stepSize']),
        'min_qty':    Decimal(lot['minQty']),
        'min_notional': Decimal(noti['minNotional'])
    }
    symbol_rules_cache[symbol] = rules
    return rules

# ─── INDICATOR CALCULATION ────────────────────────────────────────────────────

def fetch_klines_df(symbol: str, interval: str, limit: int):
    """
    Fetches Binance KLINES and returns a DataFrame with:
      ['open_time','open','high','low','close','volume','close_time', …].  
    All numeric columns are cast to float.  
    Last (incomplete) bar is dropped if needed.
    Adds logging to help diagnose candle recency issues.
    Supports batching for >1000 1m candles.
    """
    import time
    import pandas as pd
    from datetime import datetime, timezone
    # --- Batch fetch for 1m candles if limit > 1000 ---
    if interval == Client.KLINE_INTERVAL_1MINUTE and limit > 1000:
        all_klines = []
        batch_limit = 1000
        end_time = None
        remaining = limit
        while remaining > 0:
            fetch_limit = min(batch_limit, remaining)
            params = dict(symbol=symbol, interval=interval, limit=fetch_limit)
            if end_time:
                params['endTime'] = end_time
            klines = client.get_klines(**params)
            if not klines:
                break
            all_klines = klines[:-1] + all_klines if end_time else klines + all_klines
            # Prepare for next batch
            end_time = klines[0][0] - 1  # fetch older candles next
            remaining -= len(klines)
            if len(klines) < fetch_limit:
                break  # no more data
        klines = all_klines[-limit:]  # ensure we only return the most recent 'limit' candles
    else:
        klines = client.get_klines(symbol=symbol, interval=interval, limit=limit)
    df = pd.DataFrame(klines, columns=[
        'open_time','open','high','low','close','volume',
        'close_time','quote_vol','trades','taker_base_vol','taker_quote_vol','ignore'
    ])
    # Convert to proper dtypes
    df[['open','high','low','close','volume']] = df[['open','high','low','close','volume']].astype(float)
    # Drop last if bar still open
    if not df.empty:
        last_ct = int(df.iloc[-1]['close_time'])
        if last_ct > int(time.time()*1000):
            df = df.iloc[:-1]
    # Convert open_time to pd.Timestamp (force UTC)
    df['open_time'] = pd.to_datetime(df['open_time'], unit='ms', utc=True)
    df.set_index('open_time', inplace=True)
    # --- LOGGING: Check recency ---
    if not df.empty:
        last_candle_time = df.index[-1]
        # Compute last candle close time
        if interval == Client.KLINE_INTERVAL_15MINUTE:
            last_candle_close = last_candle_time + pd.Timedelta('15min')
            max_delay = pd.Timedelta('30min')
        elif interval == Client.KLINE_INTERVAL_1HOUR:
            last_candle_close = last_candle_time + pd.Timedelta('1h')
            max_delay = pd.Timedelta('75min')
        else:
            # Default: treat as 15m
            last_candle_close = last_candle_time + pd.Timedelta('15min')
            max_delay = pd.Timedelta('30min')
        now_utc = datetime.now(timezone.utc)
        logging.info(f"[{symbol}] System UTC: {now_utc}, Last {interval} candle: {last_candle_time} (closes {last_candle_close})")
        if (now_utc - last_candle_close) > max_delay:
            logging.warning(f"[{symbol}] Último candle é antigo: {last_candle_time} fecha {last_candle_close} (agora: {now_utc})")
            return pd.DataFrame()
    else:
        logging.warning(f"[{symbol}] DataFrame de candles vazio para {interval}.")
    return df

def compute_15m_indicators(df15: pd.DataFrame):
    """
    Given a 15m dataframe with columns ['open','high','low','close','volume'],
    computes:
      - ema9, ema50, ema200 on 15m close
      - vol_sma = sma(volume,20)
    Returns the augmented DataFrame with those columns.
    """
    df15['ema9']   = df15['close'].ewm(span=EMA_SHORT, adjust=False).mean()
    df15['ema50']  = df15['close'].ewm(span=EMA_MEDIUM, adjust=False).mean()
    df15['ema200'] = df15['close'].ewm(span=EMA_LONG, adjust=False).mean()
    df15['vol_sma']= df15['volume'].rolling(20).mean()
    return df15

def compute_1h_macd(df1h: pd.DataFrame):
    """
    Given a 1h DataFrame, computes MACD = EMA12-EMA26,
    MACD_SIGNAL = EMA(MACD,9). Returns the two Series.
    """
    close_1h = df1h['close']
    ema12 = close_1h.ewm(span=12, adjust=False).mean()
    ema26 = close_1h.ewm(span=26, adjust=False).mean()
    macd   = ema12 - ema26
    macd_signal = macd.ewm(span=9, adjust=False).mean()
    return macd, macd_signal

# ─── LOAD PRETRAINED IA MODELS ─────────────────────────────────────────────────

logging.getLogger("urllib3").setLevel(logging.WARNING)
logging.getLogger("matplotlib").setLevel(logging.WARNING)
setup_logging()
logging.info("Loading pretrained IA models (scaler, regressor, classifier)...")

# 1) Load scaler
scaler: StandardScaler = joblib.load(SCALER_PATH)

# Dynamically set feature_columns to match scaler
if hasattr(scaler, 'feature_names_in_'):
    feature_columns = list(scaler.feature_names_in_)
else:
    # fallback: use n_features_in_ and warn
    feature_columns = [f'f{i}' for i in range(scaler.n_features_in_)]
    logging.warning(f"[SCALER] feature_names_in_ not found, using generic names: {feature_columns}")

# Try to load a separate scaler for the classifier (68 features)
SCALER_CLASSIFIER_PATH = os.path.join(MODEL_DIR, 'scaler_classifier.joblib')
try:
    scaler_classifier: StandardScaler = joblib.load(SCALER_CLASSIFIER_PATH)
    logging.info(f"[SCALER_CLASSIFIER] Loaded classifier scaler from {SCALER_CLASSIFIER_PATH}")
except Exception as e:
    scaler_classifier = scaler  # fallback to regressor scaler
    logging.warning(f"[SCALER_CLASSIFIER] Could not load classifier scaler: {e}. Using regressor scaler as fallback (may cause feature mismatch errors!)")

# 2) Load XGBoost regression model (to predict next‐minute return)
#    We will only use direction_accuracy on reg if we ever want to log it; we rely on classifier probabilities.
regressor = DMatrix(np.zeros((1,1)))  # placeholder
xgb_reg = None
try:
    # Try to load as Booster directly
    xgb_reg = Booster()
    xgb_reg.load_model(REG_MODEL_PATH)
except Exception:
    logging.error("[MODEL LOAD ERROR] Could not load XGBoost regressor model.")

# 3) Load stacked classifier + calibration
stacked_clf: CalibratedClassifierCV = joblib.load(CLF_MODEL_PATH)

logging.info("IA models loaded successfully.")

<<<<<<< HEAD
# --- Random Forest model (SKOPS) ---
rf_model = None
rf_feature_columns: list[str] = []
try:
    if os.path.exists(RF_SKOPS_PATH):
        rf_model = sio.load(RF_SKOPS_PATH)
        logging.info(f"[RF] Loaded model from {RF_SKOPS_PATH}")
    else:
        logging.warning(f"[RF] RF model not found at {RF_SKOPS_PATH}")
except Exception as e:
    rf_model = None
    logging.exception(f"[RF] Failed to load model: {e}")

try:
    if os.path.exists(RF_FEATURES_PATH):
        with open(RF_FEATURES_PATH) as f:
            rf_feature_columns = [line.strip() for line in f if line.strip()]
        logging.info(f"[RF] Loaded feature columns ({len(rf_feature_columns)})")
    else:
        logging.warning(f"[RF] Feature list not found at {RF_FEATURES_PATH}")
except Exception as e:
    rf_feature_columns = []
    logging.exception(f"[RF] Could not load feature list: {e}")

RF_FEATURE_SAVE_DIR = os.path.join(RF_ARTIFACTS_DIR, 'runtime_rf_features')
RF_SAVE_FEATURES = False

def build_rf_features_15m(symbol: str) -> pd.DataFrame:
    """Build RF features using 1m candles resampled to 15m."""
    try:
        df1m = fetch_klines_df(symbol, Client.KLINE_INTERVAL_1MINUTE, limit=1000)
        if df1m.shape[0] < 20:
            logging.warning(f"[RF] {symbol} insufficient 1m data")
            return pd.DataFrame()
        df1m = df1m[['open','high','low','close','volume']].sort_index()
        df15 = df1m.resample('15min').agg({'open':'first','high':'max','low':'min','close':'last','volume':'sum'}).dropna()
        if df15.empty:
            return pd.DataFrame()

        df15['return'] = df15['close'].pct_change()
        df15['return_5min'] = df1m['close'].pct_change(5).resample('15min').last()
        df15['roll_std_5min'] = df1m['close'].pct_change().rolling(5).std().resample('15min').last()
        df15['symbol_id'] = LabelEncoder().fit_transform(pd.Series([symbol]*len(df15)))
        df15['symbol_code'] = symbol
        df15['open_time_unix'] = df15.index.view(np.int64)//10**9

        feat = df15.iloc[[-1]].copy()
        if rf_feature_columns:
            missing = [c for c in rf_feature_columns if c not in feat.columns]
            if missing:
                logging.warning(f"[RF] {symbol} missing columns: {missing}")
                return pd.DataFrame()
            feat = feat.reindex(columns=rf_feature_columns)

        if feat.isnull().any().any():
            nan_cols = feat.columns[feat.isnull().any()].tolist()
            logging.warning(f"[RF] {symbol} NaN columns: {nan_cols}")
            return pd.DataFrame()

        if RF_SAVE_FEATURES:
            os.makedirs(RF_FEATURE_SAVE_DIR, exist_ok=True)
            ts = datetime.now(timezone.utc).strftime('%Y%m%d_%H%M%S')
            feat.to_csv(os.path.join(RF_FEATURE_SAVE_DIR, f"{symbol}_{ts}.csv"), index=False)

        return feat
    except Exception as e:
        logging.exception(f"[RF] {symbol} feature build error: {e}")
        return pd.DataFrame()

def rf_model_validation(symbol: str) -> tuple[bool, int, np.ndarray]:
    """Validate entry using RF model. Approves only if class 2 predicted."""
    if rf_model is None:
        return (False, None, None)
    feat = build_rf_features_15m(symbol)
    if feat.empty:
        return (False, None, None)
    try:
        X = feat.to_numpy(dtype=np.float32)
        proba = rf_model.predict_proba(X)[0]
        pred_label = int(rf_model.predict(X)[0])
        logging.info(f"[RF] {symbol} pred_label={pred_label}, proba={proba.tolist()}")
        return (pred_label == 2, pred_label, proba)
    except Exception as e:
        logging.exception(f"[RF] {symbol} prediction error: {e}")
        return (False, None, None)

def combined_entry_check(symbol: str) -> bool:
    """Sequential entry gate with math, IA reg, classifier and RF."""
    math_ok = indicator_signal_long(symbol)
    if not math_ok:
        log_skip('MATH', symbol)
        return False
    ia_ok = ia_model_signal_long(symbol)
    if not ia_ok:
        log_skip('IA_REG', symbol)
        return False
    clf_ok = ia_model_classifier_validation(symbol, threshold=CLF_THRESHOLD)
    if not clf_ok:
        log_skip('CLF', symbol)
        return False
    rf_ok, rf_label, rf_proba = rf_model_validation(symbol)
    if not rf_ok or rf_label != 2:
        logging.info(f"[ENTRY] RF blocked: label={rf_label}")
        log_skip(f'RF label={rf_label}', symbol)
        return False
    logging.info(f"[ENTRY APPROVED] MATH+IA_REG+CLF+RF(2) {symbol}")
    send_telegram(f"[ENTRY APPROVED] MATH+IA_REG+CLF+RF(2) {symbol}")
    return True

# ─── ENTRY SIGNAL FUNCTION ─────────────────────────────────────────────────────
=======
# --- Random Forest model (SKOPS) ---
rf_model = None
rf_feature_columns: list[str] = []
try:
    if os.path.exists(RF_SKOPS_PATH):
        rf_model = sio.load(RF_SKOPS_PATH)
        logging.info(f"[RF] Loaded model from {RF_SKOPS_PATH}")
    else:
        logging.warning(f"[RF] RF model not found at {RF_SKOPS_PATH}")
except Exception as e:
    rf_model = None
    logging.exception(f"[RF] Failed to load model: {e}")

try:
    if os.path.exists(RF_FEATURES_PATH):
        with open(RF_FEATURES_PATH) as f:
            rf_feature_columns = [line.strip() for line in f if line.strip()]
        logging.info(f"[RF] Loaded feature columns ({len(rf_feature_columns)})")
    else:
        logging.warning(f"[RF] Feature list not found at {RF_FEATURES_PATH}")
except Exception as e:
    rf_feature_columns = []
    logging.exception(f"[RF] Could not load feature list: {e}")

RF_FEATURE_SAVE_DIR = os.path.join(RF_ARTIFACTS_DIR, 'runtime_rf_features')
RF_SAVE_FEATURES = False

def build_rf_features_15m(symbol: str) -> pd.DataFrame:
    """Build RF features using 1m candles resampled to 15m."""
    try:
        df1m = fetch_klines_df(symbol, Client.KLINE_INTERVAL_1MINUTE, limit=1000)
        if df1m.shape[0] < 20:
            logging.warning(f"[RF] {symbol} insufficient 1m data")
            return pd.DataFrame()
        df1m = df1m[['open','high','low','close','volume']].sort_index()
        df15 = df1m.resample('15min').agg({'open':'first','high':'max','low':'min','close':'last','volume':'sum'}).dropna()
        if df15.empty:
            return pd.DataFrame()

        df15['return'] = df15['close'].pct_change()
        df15['return_5min'] = df1m['close'].pct_change(5).resample('15min').last()
        df15['roll_std_5min'] = df1m['close'].pct_change().rolling(5).std().resample('15min').last()
        df15['symbol_id'] = LabelEncoder().fit_transform(pd.Series([symbol]*len(df15)))
        df15['symbol_code'] = symbol
        df15['open_time_unix'] = df15.index.view(np.int64)//10**9

        feat = df15.iloc[[-1]].copy()
        if rf_feature_columns:
            missing = [c for c in rf_feature_columns if c not in feat.columns]
            if missing:
                logging.warning(f"[RF] {symbol} missing columns: {missing}")
                return pd.DataFrame()
            feat = feat.reindex(columns=rf_feature_columns)

        if feat.isnull().any().any():
            nan_cols = feat.columns[feat.isnull().any()].tolist()
            logging.warning(f"[RF] {symbol} NaN columns: {nan_cols}")
            return pd.DataFrame()

        if RF_SAVE_FEATURES:
            os.makedirs(RF_FEATURE_SAVE_DIR, exist_ok=True)
            ts = datetime.now(timezone.utc).strftime('%Y%m%d_%H%M%S')
            feat.to_csv(os.path.join(RF_FEATURE_SAVE_DIR, f"{symbol}_{ts}.csv"), index=False)


        return feat
    except Exception as e:
        logging.exception(f"[RF] {symbol} feature build error: {e}")
        return pd.DataFrame()

def rf_model_validation(symbol: str) -> tuple[bool, int, np.ndarray]:
    """Validate entry using RF model. Approves only if class 2 predicted."""
    if rf_model is None:
        return (False, None, None)
    feat = build_rf_features_15m(symbol)
    if feat.empty:
        return (False, None, None)
    try:
        X = feat.to_numpy(dtype=np.float32)
        proba = rf_model.predict_proba(X)[0]
        pred_label = int(rf_model.predict(X)[0])
        logging.info(f"[RF] {symbol} pred_label={pred_label}, proba={proba.tolist()}")
        return (pred_label == 2, pred_label, proba)
    except Exception as e:
        logging.exception(f"[RF] {symbol} prediction error: {e}")
        return (False, None, None)

def combined_entry_check(symbol: str) -> bool:
    """Sequential entry gate with math, IA reg, classifier and RF."""
    math_ok = indicator_signal_long(symbol)
    if not math_ok:
        log_skip('MATH', symbol)
        return False
    ia_ok = ia_model_signal_long(symbol)
    if not ia_ok:
        log_skip('IA_REG', symbol)
        return False
    clf_ok = ia_model_classifier_validation(symbol, threshold=CLF_THRESHOLD)
    if not clf_ok:
        log_skip('CLF', symbol)
        return False
    rf_ok, rf_label, rf_proba = rf_model_validation(symbol)
    if not rf_ok or rf_label != 2:
        logging.info(f"[ENTRY] RF blocked: label={rf_label}")
        log_skip(f'RF label={rf_label}', symbol)
        return False
    logging.info(f"[ENTRY APPROVED] MATH+IA_REG+CLF+RF(2) {symbol}")
    send_telegram(f"[ENTRY APPROVED] MATH+IA_REG+CLF+RF(2) {symbol}")
    return True

# ─── ENTRY SIGNAL FUNCTION ─────────────────────────────────────────────────────
>>>>>>> 7c63bd77

def indicator_signal_long(symbol: str) -> bool:
    """
    Returns True if at least three of the following five conditions fire a LONG
    signal:
      - 15m EMA50 > EMA200 AND 15m MACD > MACD_SIGNAL
      - 1h bar is bullish (close > open)
      - recent 3 bars of EMA50 on 15m are monotonic increasing
      - 15m volume >= 15m vol_sma
      - price > EMA9 > EMA50 on the latest 15m bar
    """
    # Fetch last 100 bars of 15m and 1h
    df15 = fetch_klines_df(symbol, Client.KLINE_INTERVAL_15MINUTE, limit=100)
    if df15.shape[0] < 50:
        return False
    df15 = compute_15m_indicators(df15)
    df1h = fetch_klines_df(symbol, Client.KLINE_INTERVAL_1HOUR, limit=50)
    if df1h.shape[0] < 30:
        return False
    macd, macd_signal = compute_1h_macd(df1h)

    # Latest 15m bar
    bar15 = df15.iloc[-1]
    price = bar15['close']

    # Condition 1: 15m EMA50 > EMA200 AND MACD > MACD_SIGNAL
    cond1 = (bar15['ema50'] > bar15['ema200']) and (macd.iloc[-1] > macd_signal.iloc[-1])
    # Condition 2: 1h bullish bar
    bar1h = df1h.iloc[-1]
    cond2 = bar1h['close'] > bar1h['open']
    # Condition 3: recent EMA50 monotonic increasing over last 3 bars
    if df15.shape[0] >= 4:
        ema50_recent = df15['ema50'].iloc[-4:-1]
        cond3 = ema50_recent.is_monotonic_increasing
    else:
        cond3 = False
    # Condition 4: 15m volume >= vol_sma
    cond4 = bar15['volume'] >= bar15['vol_sma']
    # Condition 5: price > EMA9 > EMA50
    cond5 = (price > bar15['ema9']) and (bar15['ema9'] > bar15['ema50'])

    # Score system: need at least 3 of 5 conditions to pass
    score = sum([cond1, cond2, cond3, cond4, cond5])
    return score >= 3

# ─── IA MODEL SIGNAL FUNCTION ──────────────────────────────────────────────────

prediction_log = []  # each entry: dict(symbol, bar_time, pred_return)

def record_prediction(symbol: str, bar_time: pd.Timestamp, pred_return: float):
    """Store each prediction so we can later compare it to the real move."""
    prediction_log.append({
        "symbol": symbol,
        "bar_time": bar_time,
        "pred_return": pred_return,
    })

def evaluate_predictions():
    """
    Look through prediction_log for any entries whose bar_time + 15m has elapsed,
    fetch that closing price, compute the actual return, and log MAE/DirAcc so far.
    """
    now = datetime.now(timezone.utc)  # Use timezone-aware UTC datetime
    window = timedelta(minutes=15)
    done = []
    errors = []
    correct_dir = 0

    for entry in prediction_log:
        target_time = entry["bar_time"] + window
        if now < target_time:
            continue

        # fetch exactly the two bars we need
        df15 = fetch_klines_df(entry["symbol"], Client.KLINE_INTERVAL_15MINUTE, limit=2)
        # make sure index is sorted
        df15 = df15.sort_index()

        # find the row at entry["bar_time"] and at target_time
        if entry["bar_time"] in df15.index and target_time in df15.index:
            close0 = df15.loc[entry["bar_time"],  "close"]
            close1 = df15.loc[target_time,         "close"]
            actual = (close1/close0) - 1.0
            errors.append(abs(actual - entry["pred_return"]))
            # direction‐accuracy
            if np.sign(actual) == np.sign(entry["pred_return"]):
                correct_dir += 1
            done.append(entry)

    # clean up evaluated
    for e in done:
        prediction_log.remove(e)

    if done:
        mae       = np.mean(errors)
        dir_acc   = correct_dir / len(done)
        msg = f"[EVAL] {len(done)} preds ⇒ MAE={mae:.4%}, DirAcc={dir_acc:.1%}"
        logging.info(msg)
        send_telegram(msg)

def ia_model_signal_long(symbol: str) -> bool:
    """
    Gera sinal de entrada LONG baseado na previsão de retorno do regressor XGBoost.
<<<<<<< HEAD
    Só retorna True se:
      1) Replique o pipeline de features de 1m → 15m exatamente como no treino.
      2) Prever retorno com xgb_reg e for ≥ 1% (0.01).
=======
    Só retorna True se:
      1) Replique o pipeline de features de 1m → 15m exatamente como no treino.
      2) Prever retorno com xgb_reg e for ≥ 1% (0.01).
>>>>>>> 7c63bd77
    """
    # 1) Busca 3000 candles de 1m e resample para 15m
    df1m = fetch_klines_df(symbol, Client.KLINE_INTERVAL_1MINUTE, limit=3000)
    print(f"[IA_MODEL] {symbol} df1m.shape={df1m.shape}")
    logging.info(f"[IA_MODEL] {symbol} df1m.shape={df1m.shape}")
    if df1m.shape[0] < 60:
        print(f"[IA_MODEL] {symbol} SKIP ENTRY: menos de 60 candles 1m disponíveis")
        logging.info(f"[IA_MODEL] {symbol} SKIP ENTRY: menos de 60 candles 1m disponíveis")
        return False
    df1m = df1m[['open','high','low','close','volume']].sort_index()
    df15 = df1m.resample('15min').agg({
        'open':   'first',
        'high':   'max',
        'low':    'min',
        'close':  'last',
        'volume': 'sum'
    }).dropna()
    print(f"[IA_MODEL] {symbol} df15.shape(before dropna)={df15.shape}")
    logging.info(f"[IA_MODEL] {symbol} df15.shape(before dropna)={df15.shape}")
    # 2) Recalcula todas as features usadas no treino
    df15['return']       = df15['close'].pct_change()
    df15['price_change'] = df15['close'] - df15['open']
    df15['volatility']   = df15['return'].rolling(14).std()
    df15['direction']    = np.sign(df15['return']).fillna(0)

    df15['sma_20']  = df15['close'].rolling(20).mean()
    df15['ema_50']  = df15['close'].ewm(span=50,  adjust=False).mean()
    df15['ema_9']   = df15['close'].ewm(span=9,   adjust=False).mean()  # ensure present
    df15['ema_200'] = df15['close'].ewm(span=200, adjust=False).mean()  # ensure present

    from ta.trend      import ADXIndicator
    from ta.momentum   import RSIIndicator, StochasticOscillator, TSIIndicator
    from ta.volume     import MFIIndicator
    from ta.volatility import BollingerBands

    df15['adx_14']   = ADXIndicator(df15['high'], df15['low'], df15['close'], window=14).adx()
    df15['rsi_14']   = RSIIndicator(df15['close'], window=14).rsi()
    sto              = StochasticOscillator(df15['high'], df15['low'], df15['close'], window=14, smooth_window=3)
    df15['sto_k']    = sto.stoch()
    df15['sto_d']    = sto.stoch_signal()
    df15['macd']     = df15['close'].ewm(span=12, adjust=False).mean() - df15['close'].ewm(span=26, adjust=False).mean()
    df15['macd_sig'] = df15['macd'].ewm(span=9, adjust=False).mean()
    df15['roc_10']   = df15['close'].pct_change(10)
    df15['tsi_25']   = TSIIndicator(df15['close'], window_slow=25, window_fast=13).tsi()

    hl = df15['high'] - df15['low']
    hc = (df15['high'] - df15['close'].shift()).abs()
    lc = (df15['low']  - df15['close'].shift()).abs()
    df15['atr_14']   = pd.concat([hl,hc,lc], axis=1).max(axis=1).rolling(14).mean()
    bb              = BollingerBands(df15['close'], window=20, window_dev=2)
    df15['bb_width']     = bb.bollinger_hband() - bb.bollinger_lband()
    df15['bb_percent_b'] = bb.bollinger_pband()

    df15['dc_width']     = df15['high'].rolling(20).max() - df15['low'].rolling(20).min()
    df15['vol_ma_20']    = df15['volume'].rolling(20).mean()
    df15['vol_ratio_20'] = df15['volume'] / df15['vol_ma_20']
    df15['obv']          = (np.sign(df15['close'].diff()) * df15['volume']).cumsum()
    df15['vpt']          = (df15['close'].pct_change() * df15['volume']).cumsum()

    for p in [5,10,20,60]:
        df15[f'ret_{p}']     = df15['close'].pct_change(p)
        df15[f'logret_{p}']  = np.log(df15['close']/df15['close'].shift(p))
        df15[f'roll_std_{p}']= df15['return'].rolling(p).std()
        df15[f'roll_skew_{p}']= df15['return'].rolling(p).skew()
    # Add roll_std_6 for compatibility with old scaler
    df15['roll_std_6'] = df15['return'].rolling(6).std()

    # Candle anatomy features
    df15['upper_shadow'] = df15['high'] - df15[['close','open']].max(axis=1)
    df15['lower_shadow'] = df15[['close','open']].min(axis=1) - df15['low']
    df15['body_size']    = (df15['close'] - df15['open']).abs()

    # Money Flow Index
    df15['mfi_14'] = MFIIndicator(df15['high'], df15['low'], df15['close'], df15['volume'], window=14).money_flow_index()

    # 5-min return alias (for return_5min)
    df15['return_5min'] = df15['close'].pct_change(5)

    df15['minute']            = df15.index.minute
    df15['hour']              = df15.index.hour
    df15['dayofweek']         = df15.index.dayofweek
    df15['dayofmonth']        = df15.index.day
    df15['month']             = df15.index.month
    df15['year']              = df15.index.year
    df15['day']               = df15.index.day
    df15['weekday']           = df15.index.weekday
    df15['is_month_end']      = df15.index.is_month_end.astype(int)
    df15['is_month_start']    = df15.index.is_month_start.astype(int)
    df15['is_quarter_end']    = df15.index.is_quarter_end.astype(int)
    df15['mins_since_daystart']= df15.index.hour*60 + df15.index.minute
    df15['hour_sin']          = np.sin(2*np.pi*df15['hour']/24)
    df15['hour_cos']          = np.cos(2*np.pi*df15['hour']/24)
    df15['dow_sin']           = np.sin(2*np.pi*df15['dayofweek']/7)
    df15['dow_cos']           = np.cos(2*np.pi*df15['dayofweek']/7)

    df15['symbol_id'] = LabelEncoder().fit_transform(pd.Series([symbol]*len(df15)))

    # 3) Última linha completa
    df15.dropna(inplace=True)
    if df15.empty:
        print(f"[IA_MODEL] {symbol} SKIP ENTRY: df15.dropna() resultou vazio")
        logging.info(f"[IA_MODEL] {symbol} SKIP ENTRY: df15.dropna() resultou vazio")
        return False
    feat = df15.iloc[[-1]]
    # Ensure all 57 features are present (fill missing with NaN)
    feat = ensure_all_features(feat, feature_columns)
    # Align columns to scaler.feature_names_in_ (robust to order and missing/extra columns)
    expected_features = list(scaler.feature_names_in_)
    X_feat = feat.reindex(columns=expected_features).astype('float32')
    # Debug logging for feature alignment
    logging.info(f"[DEBUG][IA_MODEL] {symbol} X_feat shape: {X_feat.shape}")
    logging.info(f"[DEBUG][IA_MODEL] {symbol} X_feat columns: {list(X_feat.columns)}")
    logging.info(f"[DEBUG][IA_MODEL] {symbol} Expected features: {list(scaler.feature_names_in_)}")
    logging.info(f"[DEBUG][IA_MODEL] {symbol} Any NaNs: {X_feat.isnull().any().any()}")
    # Check for missing or extra features
    missing = set(expected_features) - set(X_feat.columns)
    extra = set(X_feat.columns) - set(expected_features)
    if missing or extra:
        logging.error(f"[IA_MODEL] {symbol} Feature mismatch: missing={missing}, extra={extra}")
        return False
    # 5) Escala e prevê com o regressor
    Xs = scaler.transform(X_feat)
<<<<<<< HEAD
    pred_return = float(xgb_reg.predict(DMatrix(Xs))[0])
    logging.info(f"[IA_MODEL] {symbol} pred_return={pred_return:.6f}")
    # Record prediction for later evaluation
    bar_time = feat.index[-1]  # pd.Timestamp of the bar used for prediction
    record_prediction(symbol, bar_time, pred_return)
    if pred_return < IA_REG_THRESHOLD:
        logging.info(f"[IA_MODEL] {symbol} SKIP ENTRY: pred_return={pred_return:.6f} < {IA_REG_THRESHOLD}")
        return False
    # Envia mensagem no Telegram quando IA retornar True
    send_telegram(f"[IA_MODEL] {symbol} IA-model TRUE! pred_return={pred_return:.6f}")
    return True
=======
    pred_return = float(xgb_reg.predict(DMatrix(Xs))[0])
    logging.info(f"[IA_MODEL] {symbol} pred_return={pred_return:.6f}")
    # Record prediction for later evaluation
    bar_time = feat.index[-1]  # pd.Timestamp of the bar used for prediction
    record_prediction(symbol, bar_time, pred_return)
    if pred_return < IA_REG_THRESHOLD:
        logging.info(f"[IA_MODEL] {symbol} SKIP ENTRY: pred_return={pred_return:.6f} < {IA_REG_THRESHOLD}")
        return False
    # Envia mensagem no Telegram quando IA retornar True
    send_telegram(f"[IA_MODEL] {symbol} IA-model TRUE! pred_return={pred_return:.6f}")
    return True
>>>>>>> 7c63bd77

# Lista de features exata usada pelo classificador (MUST match scaler)


def ensure_all_features(feat, feature_list):
    """
    Ensures all features in feature_list are present in feat DataFrame.
    Fills missing columns with np.nan and logs a warning if any are missing.
    """
    import numpy as np
    missing = [f for f in feature_list if f not in feat.columns]
    if missing:
        for f in missing:
            feat[f] = np.nan
        logging.warning(f"[FEATURE ALIGNMENT] Missing features filled with NaN: {missing}")
    # Reorder columns
    feat = feat.reindex(columns=feature_list)
    return feat

def ia_model_classifier_validation(symbol: str, threshold: float = 0.6) -> bool:
    """
    Valida a entrada usando o classificador stacked_clf.
    Retorna True se a probabilidade de alta for maior que o threshold.
    """
    logging.info(f"[IA_CLASSIFIER] {symbol} chamada para validação (threshold={threshold})")
    try:
        # 1. Busca candles e calcula features (igual ao pipeline do regressor)
        df1m = fetch_klines_df(symbol, Client.KLINE_INTERVAL_1MINUTE, limit=3000)
        if df1m.shape[0] < 60:
            logging.info(f"[IA_CLASSIFIER] {symbol} SKIP: menos de 60 candles 1m disponíveis")
            return False
        df1m = df1m[['open','high','low','close','volume']].sort_index()
        df15 = df1m.resample('15min').agg({
            'open':   'first',
            'high':   'max',
            'low':    'min',
            'close':  'last',
            'volume': 'sum'
        }).dropna()
        # FULL feature engineering block (identical to regressor, for 68 features)
        df15['return']       = df15['close'].pct_change()
        df15['price_change'] = df15['close'] - df15['open']
        df15['volatility']   = df15['return'].rolling(14).std()
        df15['direction']    = np.sign(df15['return']).fillna(0)
        df15['sma_20']  = df15['close'].rolling(20).mean()
        df15['ema_50']  = df15['close'].ewm(span=50,  adjust=False).mean()
        df15['ema_9']   = df15['close'].ewm(span=9,   adjust=False).mean()
        df15['ema_200'] = df15['close'].ewm(span=200, adjust=False).mean()
        from ta.trend      import ADXIndicator
        from ta.momentum   import RSIIndicator, StochasticOscillator, TSIIndicator
        from ta.volume     import MFIIndicator
        from ta.volatility import BollingerBands
        df15['adx_14']   = ADXIndicator(df15['high'], df15['low'], df15['close'], window=14).adx()
        df15['rsi_14']   = RSIIndicator(df15['close'], window=14).rsi()
        sto              = StochasticOscillator(df15['high'], df15['low'], df15['close'], window=14, smooth_window=3)
        df15['sto_k']    = sto.stoch()
        df15['sto_d']    = sto.stoch_signal()
        df15['macd']     = df15['close'].ewm(span=12, adjust=False).mean() - df15['close'].ewm(span=26, adjust=False).mean()
        df15['macd_sig'] = df15['macd'].ewm(span=9, adjust=False).mean()
        df15['roc_10']   = df15['close'].pct_change(10)
        df15['tsi_25']   = TSIIndicator(df15['close'], window_slow=25, window_fast=13).tsi()
        hl = df15['high'] - df15['low']
        hc = (df15['high'] - df15['close'].shift()).abs()
        lc = (df15['low']  - df15['close'].shift()).abs()
        df15['atr_14']   = pd.concat([hl,hc,lc], axis=1).max(axis=1).rolling(14).mean()
        bb              = BollingerBands(df15['close'], window=20, window_dev=2)
        df15['bb_width']     = bb.bollinger_hband() - bb.bollinger_lband()
        df15['bb_percent_b'] = bb.bollinger_pband()
        df15['dc_width']     = df15['high'].rolling(20).max() - df15['low'].rolling(20).min()
        df15['vol_ma_20']    = df15['volume'].rolling(20).mean()
        df15['vol_ratio_20'] = df15['volume'] / df15['vol_ma_20']
        df15['obv']          = (np.sign(df15['close'].diff()) * df15['volume']).cumsum()
        df15['vpt']          = (df15['close'].pct_change() * df15['volume']).cumsum()
        for p in [5,10,20,60]:
            df15[f'ret_{p}']     = df15['close'].pct_change(p)
            df15[f'logret_{p}']  = np.log(df15['close']/df15['close'].shift(p))
            df15[f'roll_std_{p}']= df15['return'].rolling(p).std()
            df15[f'roll_skew_{p}']= df15['return'].rolling(p).skew()
        # Add roll_std_6 for compatibility with old scaler
        df15['roll_std_6'] = df15['return'].rolling(6).std()
 
        # Candle anatomy features
        df15['upper_shadow'] = df15['high'] - df15[['close','open']].max(axis=1)
        df15['lower_shadow'] = df15[['close','open']].min(axis=1) - df15['low']
        df15['body_size']    = (df15['close'] - df15['open']).abs()

        # Money Flow Index
        df15['mfi_14'] = MFIIndicator(df15['high'], df15['low'], df15['close'], df15['volume'], window=14).money_flow_index()

        # 5-min return alias (for return_5min)
        df15['return_5min'] = df15['close'].pct_change(5)

        df15['minute']            = df15.index.minute
        df15['hour']              = df15.index.hour
        df15['dayofweek']         = df15.index.dayofweek
        df15['dayofmonth']        = df15.index.day
        df15['month']             = df15.index.month
        df15['year']              = df15.index.year
        df15['day']               = df15.index.day
        df15['weekday']           = df15.index.weekday
        df15['is_month_end']      = df15.index.is_month_end.astype(int)
        df15['is_month_start']    = df15.index.is_month_start.astype(int)
        df15['is_quarter_end']    = df15.index.is_quarter_end.astype(int)
        df15['mins_since_daystart']= df15.index.hour*60 + df15.index.minute
        df15['hour_sin']          = np.sin(2*np.pi*df15['hour']/24)
        df15['hour_cos']          = np.cos(2*np.pi*df15['hour']/24)
        df15['dow_sin']           = np.sin(2*np.pi*df15['dayofweek']/7)
        df15['dow_cos']           = np.cos(2*np.pi*df15['dayofweek']/7)
        df15['symbol_id'] = LabelEncoder().fit_transform(pd.Series([symbol]*len(df15)))
        # 3) Última linha completa
        df15.dropna(inplace=True)
        if df15.empty:
            logging.info(f"[IA_CLASSIFIER] {symbol} SKIP: df15.dropna() resultou vazio")
            return False

        feat = df15.iloc[[-1]]

        # --- Alinhamento seguro das features para o classificador ---
        # 1. Carrega a lista de features do classificador (68 features esperadas pelo scaler)
        FEATURE_CLASSIFIER_TXT = os.path.join(MODEL_DIR, 'feature_classifier.txt')
        if os.path.exists(FEATURE_CLASSIFIER_TXT):
            with open(FEATURE_CLASSIFIER_TXT) as f:
                feature_columns_classifier = [line.strip() for line in f if line.strip()]
            logging.info(f"[IA_CLASSIFIER] Usando features de feature_classifier.txt ({len(feature_columns_classifier)} features)")
        else:
            # Fallback: tenta pegar do scaler salvo, depois genérico
            if hasattr(scaler_classifier, 'feature_names_in_'):
                feature_columns_classifier = list(scaler_classifier.feature_names_in_)
                logging.warning(f"[IA_CLASSIFIER] feature_classifier.txt não encontrado, usando feature_names_in_ do scaler ({len(feature_columns_classifier)} features)")
            else:
                feature_columns_classifier = [f'f{i}' for i in range(scaler_classifier.n_features_in_)]
                logging.warning(f"[SCALER_CLASSIFIER] feature_names_in_ not found, usando nomes genéricos: {feature_columns_classifier}")

        # 2. Garante alinhamento e ordem das features do scaler (68)
        X_feat = feat.reindex(columns=feature_columns_classifier).astype('float32')

        # 3. Robustez: checa por features faltantes/NaN
        missing = X_feat.columns[X_feat.isnull().all()]
        if len(missing) > 0:
            logging.warning(f"[IA_CLASSIFIER] Features presentes no modelo mas ausentes do cálculo: {missing.tolist()}")
        if X_feat.isnull().any().any():
            nan_cols = X_feat.columns[X_feat.isnull().any()].tolist()
            logging.warning(f"[IA_CLASSIFIER] Features com NaN: {nan_cols}")
            return False

        # 4. Checagem de shape: scaler espera 68 features
        if hasattr(scaler_classifier, 'n_features_in_') and scaler_classifier.n_features_in_ != len(feature_columns_classifier):
            msg = f"[IA_CLASSIFIER ERROR] {symbol}: Feature shape mismatch, scaler espera: {scaler_classifier.n_features_in_}, alinhadas: {len(feature_columns_classifier)}"
            logging.error(msg)
            send_telegram(msg)
            return False

        # Debug logging antes do scaler
        logging.info(f"[DEBUG][IA_CLASSIFIER] {symbol} X_feat shape (pré-scaler): {X_feat.shape}")
        logging.info(f"[DEBUG][IA_CLASSIFIER] {symbol} X_feat columns (pré-scaler): {list(X_feat.columns)}")

        # 5. Escala as features (agora shape deve ser [1, 68])
        Xs = scaler_classifier.transform(X_feat)

        # 6. Reduz para as features reais do modelo (tipicamente 57, ordem certa)
        if hasattr(stacked_clf, 'feature_names_in_'):
            model_features = list(stacked_clf.feature_names_in_)
            Xs_df = pd.DataFrame(Xs, columns=feature_columns_classifier)
            Xs_final = Xs_df.reindex(columns=model_features).astype('float32')
            logging.info(f"[DEBUG][IA_CLASSIFIER] {symbol} Xs_final columns (modelo): {list(Xs_final.columns)}")
        else:
            Xs_final = Xs[:, :stacked_clf.n_features_in_]
            logging.warning(f"[IA_CLASSIFIER] feature_names_in_ não encontrado no modelo, cortando colunas.")

        # Checa shape final antes da predição
        if Xs_final.shape[1] != stacked_clf.n_features_in_:
            msg = f"[IA_CLASSIFIER ERROR] {symbol}: Feature shape mismatch FINAL, expected: {stacked_clf.n_features_in_}, got {Xs_final.shape[1]}"
            logging.error(msg)
            send_telegram(msg)
            return False

        # 7. Predição!
        proba = stacked_clf.predict_proba(Xs_final)[0][1]
        logging.info(f"[IA_CLASSIFIER] {symbol} prob_up={proba:.3f} (threshold={threshold})")
        send_telegram(f"[IA_CLASSIFIER] {symbol} prob_up={proba:.3f} (threshold={threshold})")
        return proba > threshold


    except Exception as e:
        logging.error(f"[IA_CLASSIFIER ERROR] {symbol}: {e}")
        return False
# ─── POSITION MANAGEMENT & MAIN LOOP ─────────────────────────────────────────────

def sync_positions_with_binance():
    """
    Queries Binance spot balances. If a base‐asset balance > dust threshold exists, 
    it populates positions[s] if not already present, using a structure analogous 
    to what the bot uses for new positions.
    """
    for symbol in PAIRS:
        base = symbol.replace("USDC","")
        try:
            bal = client.get_asset_balance(asset=base)
            free_qty = Decimal(bal["free"]) if bal and bal.get("free") else Decimal('0')
            rules = get_symbol_rules(symbol)
            # Check if it's dust or no asset:
            is_dust = (free_qty > 0) and ((free_qty < rules['min_qty']) or ((free_qty * Decimal(str(client.get_symbol_ticker(symbol=symbol)["price"]))) < rules['min_notional']))
            if not is_dust and free_qty > 0:
                if positions.get(symbol) is None:
                    # Create an “imported” position skeleton
                    entry_price = float(client.get_symbol_ticker(symbol=symbol)["price"])
                    qty         = float(free_qty)
<<<<<<< HEAD
                    positions[symbol] = {
                        "side": "long",
                        "entry_price": entry_price,
                        "quantity":    qty,
                        "sl":          entry_price * (1 - SL_PCT_LONG),
                        "tp":          entry_price * (1 + TP_PCT),
                        "be_trigger":  entry_price * (1 + BE_PCT),
                        "be_moved":    False,
                        "risk":        None,
                        "partial_taken": False
                    }
                    position_times[symbol] = datetime.now(timezone.utc)
                    logging.info(f"[SYNC POSITION] {symbol} imported with qty={qty:.6f} @ {entry_price:.4f}")
                    save_state()
=======
                    positions[symbol] = {
                        "side": "long",
                        "entry_price": entry_price,
                        "quantity":    qty,
                        "sl":          entry_price * (1 - SL_PCT_LONG),
                        "tp":          entry_price * (1 + TP_PCT),
                        "be_trigger":  entry_price * (1 + BE_PCT),
                        "be_moved":    False,
                        "risk":        None,
                        "partial_taken": False
                    }
                    position_times[symbol] = datetime.now(timezone.utc)
                    logging.info(f"[SYNC POSITION] {symbol} imported with qty={qty:.6f} @ {entry_price:.4f}")
                    save_state()
>>>>>>> 7c63bd77
            else:
                if positions.get(symbol) is not None:
                    positions[symbol] = None
                    position_times[symbol] = None
                    logging.info(f"[SYNC] Cleared position for {symbol} (dust or no balance).")
        except Exception as e:
            logging.error(f"[SYNC ERROR] {symbol}: {e}")
            traceback.print_exc()

def main_loop():
    """
    This is the heart of the bot. It loops continuously, doing:
      1) Sync any externally placed spot positions with our local state.
      2) For each symbol, fetch 15m & 1h data, compute indicators, decide “math‐signal.”
      3) Fetch 1m→15m features, scale and ask IA model → decide “IA‐signal.”
      4) If no position is open, and both signals are True, place a market BUY per our risk sizing.
      5) If there IS a position, manage it: partial exit, breakeven move, full TP/SL, record PnL.
      6) Sleep a short while, then repeat.
    """
    global current_equity, equity_high

    while True:
        try:
            # Step A: Sync balances → keep local state consistent
            sync_positions_with_binance()
            # Evaluate predictions for completed bars
            evaluate_predictions()
            # Step B: For each symbol, attempt entry or manage existing pos
            for symbol in PAIRS:
                try:
                    # Fetch 15m and 1h data once up front to speed things up
                    df15 = fetch_klines_df(symbol, Client.KLINE_INTERVAL_15MINUTE, limit=100)
                    df1h = fetch_klines_df(symbol, Client.KLINE_INTERVAL_1HOUR, limit=50)
                    if df15.shape[0] < 50 or df1h.shape[0] < 30:
                        continue

                    # Skip pairs with only stale candles (older than 2 days)
                    from datetime import datetime, timezone, timedelta
                    now_utc = datetime.now(timezone.utc)
                    if not df15.empty and (now_utc - df15.index[-1]) > timedelta(days=2):
                        logging.info(f"[{symbol}] SKIP: last 15m candle older than 2 days ({df15.index[-1]})")
                        continue
                    if not df1h.empty and (now_utc - df1h.index[-1]) > timedelta(days=2):
                        logging.info(f"[{symbol}] SKIP: last 1h candle older than 2 days ({df1h.index[-1]})")
                        continue

<<<<<<< HEAD
                    # Update equity_high & dynamic risk:
                    if current_equity <= 0:
                        trade_risk = BASE_RISK
                    else:
                        drawdown = (current_equity / equity_high) - 1.0
                        if drawdown < -DD_STOP_PCT:
=======
                    # Update equity_high & dynamic risk:
                    if current_equity <= 0:
                        trade_risk = BASE_RISK
                    else:
                        drawdown = (current_equity / equity_high) - 1.0
                        if drawdown < -DD_STOP_PCT:
>>>>>>> 7c63bd77
                            trade_risk = 0.005
                        elif current_equity > INITIAL_CAPITAL * 1.5:
                            trade_risk = 0.005
                        elif current_equity > INITIAL_CAPITAL * 1.2:
                            trade_risk = 0.015
                        else:
                            trade_risk = BASE_RISK

                    state = positions.get(symbol)

<<<<<<< HEAD
                    # ─── ENTRY LOGIC ───
                    if state is None:
                        if not combined_entry_check(symbol):
                            continue

                        price = float(client.get_symbol_ticker(symbol=symbol)["price"])
                        entry_price = price
                        sl_price    = entry_price * (1 - SL_PCT_LONG)
                        tp_price    = entry_price * (1 + TP_PCT)
                        be_trigger  = entry_price * (1 + BE_PCT)
=======
                    # ─── ENTRY LOGIC ───
                    if state is None:
                        if not combined_entry_check(symbol):
                            continue

                        price = float(client.get_symbol_ticker(symbol=symbol)["price"])
                        entry_price = price
                        sl_price    = entry_price * (1 - SL_PCT_LONG)
                        tp_price    = entry_price * (1 + TP_PCT)
                        be_trigger  = entry_price * (1 + BE_PCT)
>>>>>>> 7c63bd77

                        # Cálculo de posição baseado em risco
                        if current_equity <= 0:
                            risk_amount = INITIAL_CAPITAL * trade_risk
                        else:
                            risk_amount = current_equity * trade_risk
                        position_size = risk_amount / max(entry_price - sl_price, 1e-8)

                        # Verificar saldo USDC e ajustes de tamanho
                        bal = client.get_asset_balance(asset="USDC")
                        usdc_free = float(bal["free"]) if bal and bal.get("free") else 0.0
                        if usdc_free >= 50:
                            max_cost = usdc_free * 0.5 * 0.99
                        else:
                            max_cost = usdc_free * 0.99
                        cost = position_size * entry_price
                        if cost > max_cost:
                            cost = max_cost
                            position_size = cost / entry_price

<<<<<<< HEAD
                        min_trade = MIN_TRADE_BY_PAIR.get(symbol, MIN_USDC_TRADE)
                        if cost < min_trade:
                            logging.info(f"[{symbol}] SKIP ENTRY: cost {cost:.2f} < minimum {min_trade:.2f}")
                            continue

                        # Efetivar ordem de compra
                        try:
                            order = client.order_market_buy(symbol=symbol, quoteOrderQty=round(cost,2))
                            fills = order.get('fills', [])
                            qty_filled = sum(float(fill["qty"]) for fill in fills)
                            if qty_filled <= 0:
                                logging.error(f"[{symbol}] ORDER ERROR: nenhuma quantidade preenchida")
                                continue
                            avg_price = (
                                sum(float(fill["price"]) * float(fill["qty"]) for fill in fills) / qty_filled
                            )

                            # Armazenar posição
                            positions[symbol] = {
                                "side": "long",
                                "entry_price": avg_price,
                                "quantity": qty_filled,
                                "sl": avg_price * (1 - SL_PCT_LONG),
                                "tp": avg_price * (1 + TP_PCT),
                                "be_trigger": avg_price * (1 + BE_PCT),
                                "be_moved": False,
                                "risk": trade_risk,
                                "partial_taken": False
                            }
                            position_times[symbol] = datetime.now(timezone.utc)
                            register_trade("BUY", symbol, qty_filled, avg_price, "MATH+IA_REG+CLF+RF(2)")
                            send_telegram(f"🟢 BUY {symbol} qty={qty_filled:.6f} @ {avg_price:.4f}")
                            save_state()

                            logging.info(f"[{symbol}] ENTRY EXECUTED: qty={qty_filled:.6f} @ price={avg_price:.4f}")

                        except BinanceAPIException as e:
                            logging.error(f"[{symbol}] ORDER ERROR BUY: {e}")
                        except Exception as e:
                            logging.error(f"[{symbol}] ORDER ERROR BUY (other): {e}")
                            traceback.print_exc()


                    # ——— POSITION MANAGEMENT ———
                    else:
                        pos = state
                        entry_price = Decimal(str(pos['entry_price']))
                        qty         = Decimal(str(pos['quantity']))
                        side        = pos.get('side','long')
                        try:
                            price = float(client.get_symbol_ticker(symbol=symbol)["price"])
                        except Exception as e:
                            logging.error(f"[{symbol}] PRICE FETCH ERROR: {e}")
                            continue
                        current_price = Decimal(str(price))
                        rules = get_symbol_rules(symbol)
=======
                        min_trade = MIN_TRADE_BY_PAIR.get(symbol, MIN_USDC_TRADE)
                        if cost < min_trade:
                            logging.info(f"[{symbol}] SKIP ENTRY: cost {cost:.2f} < minimum {min_trade:.2f}")
                            continue

                              # Efetivar ordem de compra
                        try:
                            order = client.order_market_buy(symbol=symbol, quoteOrderQty=round(cost, 2))
                            fills = order.get('fills', [])
                            qty_filled = sum(float(fill["qty"]) for fill in fills)
                            if qty_filled <= 0:
                                logging.error(f"[{symbol}] ORDER ERROR: nenhuma quantidade preenchida")
                                continue
                            avg_price = (
                                sum(float(fill["price"]) * float(fill["qty"]) for fill in fills) / qty_filled
                            )

                            # Armazenar posição
                            positions[symbol] = {
                                "side": "long",
                                "entry_price": avg_price,
                                "quantity": qty_filled,
                                "sl": avg_price * (1 - SL_PCT_LONG),
                                "tp": avg_price * (1 + TP_PCT),
                                "be_trigger": avg_price * (1 + BE_PCT),
                                "be_moved": False,
                                "risk": trade_risk,
                                "partial_taken": False
                            }
                            position_times[symbol] = datetime.now(timezone.utc)
                            register_trade("BUY", symbol, qty_filled, avg_price, "MATH+IA_REG+CLF+RF(2)")
                            send_telegram(f"🟢 BUY {symbol} qty={qty_filled:.6f} @ {avg_price:.4f}")
                            save_state()

                            logging.info(f"[{symbol}] ENTRY EXECUTED: qty={qty_filled:.6f} @ price={avg_price:.4f}")

                        except BinanceAPIException as e:
                            logging.error(f"[{symbol}] ORDER ERROR BUY: {e}")
                        except Exception as e:
                            logging.error(f"[{symbol}] ORDER ERROR BUY (other): {e}")
                            traceback.print_exc()


                    # ——— POSITION MANAGEMENT ———
                    else:
                        pos = state
                        entry_price = Decimal(str(pos['entry_price']))
                        qty         = Decimal(str(pos['quantity']))
                        side        = pos.get('side','long')
                        try:
                            price = float(client.get_symbol_ticker(symbol=symbol)["price"])
                        except Exception as e:
                            logging.error(f"[{symbol}] PRICE FETCH ERROR: {e}")
                            continue
                        current_price = Decimal(str(price))
                        rules = get_symbol_rules(symbol)
>>>>>>> 7c63bd77

                        # 1) Partial exit logic
                        try:
                            if (not pos.get('partial_taken', False)) and (side=='long'):
                                partial_trigger = entry_price * (Decimal('1') + PARTIAL_PCT)
                                if current_price >= partial_trigger:
                                    # Sell 50%
                                    partial_qty = (qty * PARTIAL_SIZE).quantize(rules['step_size'], rounding=ROUND_DOWN)
                                    logging.info(f"[PARTIAL SELL] {symbol}: step_size={rules['step_size']}, min_qty={rules['min_qty']}, initial partial_qty={partial_qty}")
                                    if partial_qty >= rules['min_qty']:
                                        attempt_qty = partial_qty
                                        max_retries = 8
                                        retries = 0
                                        while attempt_qty >= rules['min_qty'] and retries < max_retries:
                                            # Always quantize to step_size
                                            attempt_qty = (attempt_qty // rules['step_size']) * rules['step_size']
                                            # Check available balance before each attempt
                                            base = symbol.replace("USDC","")
                                            bal = client.get_asset_balance(asset=base)
                                            avail = Decimal(bal["free"]) if bal and bal.get("free") else Decimal('0')
                                            if avail < rules['min_qty']:
                                                logging.warning(f"[PARTIAL SELL] {symbol}: available balance {avail} < min_qty {rules['min_qty']}, skipping.")
                                                break
                                            if attempt_qty > avail:
                                                logging.warning(f"[PARTIAL SELL] {symbol}: attempt_qty {attempt_qty} > available {avail}, adjusting down.")
                                                attempt_qty = (avail // rules['step_size']) * rules['step_size']
                                                if attempt_qty < rules['min_qty']:
                                                    break
                                            partial_qty_str = format(attempt_qty.normalize(), 'f').rstrip('0').rstrip('.')
                                            try:
                                                client.order_market_sell(symbol=symbol, quantity=partial_qty_str)
                                                pos['quantity']      = float(qty - attempt_qty)
                                                pos['sl']            = float(entry_price)   # move stop to breakeven
                                                pos['partial_taken'] = True
                                                profit = (current_price - entry_price) * attempt_qty
                                                current_equity += float(profit)
                                                register_trade("PARTIAL_SELL", symbol, float(attempt_qty), float(price), "Partial +0.8%")
                                                logging.info(f"[PARTIAL SELL] {symbol}: qty={partial_qty_str} succeeded.")
                                                break
                                            except BinanceAPIException as e:
                                                if 'LOT_SIZE' in str(e):
                                                    attempt_qty = (attempt_qty - rules['step_size']).quantize(rules['step_size'], rounding=ROUND_DOWN)
                                                    logging.warning(f"[PARTIAL SELL] {symbol}: LOT_SIZE error, retrying with qty={attempt_qty}")
                                                    retries += 1
                                                    continue
                                                elif 'insufficient balance' in str(e).lower():
                                                    logging.error(f"[PARTIAL SELL ERROR] {symbol}: Insufficient balance, aborting partial sell.")
                                                    break
                                                else:
                                                    logging.error(f"[PARTIAL SELL ERROR] {symbol}: {e}")
                                                    break
                                        else:
                                            logging.error(f"[PARTIAL SELL] {symbol}: Could not satisfy LOT_SIZE after retries. Final qty={attempt_qty}, step_size={rules['step_size']}, min_qty={rules['min_qty']}")
                        except (DecimalException, Exception) as e:
                            logging.error(f"[PARTIAL ERROR] {symbol}: {e}")

                        # 2) Breakeven move
                        if (not pos.get('be_moved', False)) and side=='long':
                            if current_price >= Decimal(str(pos['be_trigger'])):
                                pos['sl'] = float(entry_price)
                                pos['be_moved'] = True

                        # 3) Full take‐profit or stop‐loss
                        reason = None
                        sell_qty = float(pos['quantity'])
                        # Use real-time price for stop-loss/take-profit
                        try:
                            ticker = client.get_symbol_ticker(symbol=symbol)
                            realtime_price = Decimal(str(ticker['price']))
                        except Exception as e:
                            logging.error(f"[REALTIME PRICE ERROR] {symbol}: {e}")
                            realtime_price = current_price  # fallback to last candle close
                        if side=='long':
                            if realtime_price >= Decimal(str(pos['tp'])):
                                reason = 'Take Profit +2%'
                            elif realtime_price <= Decimal(str(pos['sl'])):
                                reason = 'Stop Loss 0.5%'

                        if reason:
                            try:
                                # Determine exact sell size (all remaining)
                                rules = get_symbol_rules(symbol)
                                step = rules['step_size']
                                sell_qty_dec = (Decimal(str(sell_qty)) / step).quantize(Decimal('1'), rounding=ROUND_DOWN) * step
                                base = symbol.replace("USDC","")
                                bal = client.get_asset_balance(asset=base)
                                avail = Decimal(bal["free"]) if bal and bal.get("free") else Decimal('0')
                                sell_qty_dec = min(sell_qty_dec, avail)
                                logging.info(f"[EXIT ORDER] {symbol}: step_size={step}, min_qty={rules['min_qty']}, initial sell_qty={sell_qty_dec}")
                                if sell_qty_dec <= 0:
                                    logging.error(f"[EXIT SKIP] {symbol}: no {base} to sell")
                                else:
                                    if sell_qty_dec < rules['min_qty']:
                                        logging.warning(f"[EXIT REJECT] {symbol}: qty {sell_qty_dec} < min_qty {rules['min_qty']}")
                                    else:
                                        notional_val = sell_qty_dec * current_price
                                        if notional_val < rules['min_notional']:
                                            logging.warning(f"[EXIT REJECT] {symbol}: notional {notional_val} < {rules['min_notional']}")
                                        else:
                                            attempt_qty = sell_qty_dec
                                            max_retries = 8
                                            retries = 0
                                            while attempt_qty >= rules['min_qty'] and retries < max_retries:
                                                # Always quantize to step_size and check for negative
                                                attempt_qty = (attempt_qty // step) * step
                                                if attempt_qty < rules['min_qty'] or attempt_qty <= 0:
                                                    break
                                                sell_qty_str = format(attempt_qty.normalize(), 'f').rstrip('0').rstrip('.')
                                                try:
                                                    order = client.order_market_sell(symbol=symbol, quantity=sell_qty_str)
                                                    logging.info(f"[EXIT ORDER] SOLD {sell_qty_str} {symbol} @ {current_price} ({reason})")
                                                    send_telegram(f"[SELL ATTEMPT] {symbol} qty={sell_qty_str} @ {price:.4f} SUCCESS ({reason})")
                                                    # Remove position
                                                    positions[symbol] = None
                                                    position_times[symbol] = None
                                                    profit = (current_price - entry_price) * attempt_qty
                                                    current_equity += float(profit)
                                                    if current_equity > equity_high:
                                                        equity_high = current_equity
                                                    register_trade("SELL", symbol, float(attempt_qty), float(price), reason)
                                                    send_telegram(f"🔴 SELL {symbol} qty={sell_qty_str} @ {price:.4f} | {reason}")
                                                    save_state()
                                                    break
                                                except BinanceAPIException as e:
                                                    send_telegram(f"[SELL ATTEMPT] {symbol} qty={sell_qty_str} @ {price:.4f} FAILED: {e}")
                                                    if 'LOT_SIZE' in str(e):
                                                        attempt_qty = (attempt_qty - step).quantize(step, rounding=ROUND_DOWN)
                                                        logging.warning(f"[EXIT ORDER] {symbol}: LOT_SIZE error, retrying with qty={attempt_qty}")
                                                        retries += 1
                                                        continue
                                                    else:
                                                        logging.error(f"[EXIT ERROR] {symbol}: {e}")
                                                        break
                                            else:
                                                logging.error(f"[EXIT ORDER] {symbol}: Could not satisfy LOT_SIZE after retries. Final qty={attempt_qty}, step_size={step}, min_qty={rules['min_qty']}")
                            except BinanceAPIException as e:
                                logging.error(f"[EXIT ERROR] {symbol}: {e}")
                                traceback.print_exc()
                            except Exception as e:
                                logging.error(f"[EXIT ERROR] {symbol} (other): {e}")
                                traceback.print_exc()

                except Exception as e:
                    logging.error(f"[PAIR LOOP ERROR] {symbol}: {e}")
                    traceback.print_exc()

                time.sleep(0.2)  # avoid hammering Binance

            # Repeat cycle after short delay
            time.sleep(2)

        except Exception as e:
            logging.error(f"[MAIN LOOP ERROR] {e}")
            traceback.print_exc()
            time.sleep(10)

# ─── ENTRY POINT ────────────────────────────────────────────────────────────────
if __name__ == "__main__":
    # 1) Load persisted state
    load_state()

    # 2) Initialize equity from account snapshot
    try:
        bal_usdc = client.get_asset_balance(asset="USDC")
        usdc_free = float(bal_usdc["free"]) if bal_usdc and bal_usdc.get("free") else 0.0
        total_val = usdc_free
        for symbol in PAIRS:
            base = symbol.replace("USDC","")
            bal_base = client.get_asset_balance(asset=base)
            qty = float(bal_base["free"]) if bal_base and bal_base.get("free") else 0.0
            if qty > 0:
                price = float(client.get_symbol_ticker(symbol=symbol)["price"])
                total_val += qty * price
        INITIAL_CAPITAL = total_val if total_val>0 else 0.0
    except Exception as e:
        logging.error(f"[INIT ERROR] could not fetch initial capital: {e}")
        INITIAL_CAPITAL = 0.0

    current_equity = INITIAL_CAPITAL
    equity_high    = INITIAL_CAPITAL

    # Start the main loop in a background thread
    threading.Thread(target=main_loop, daemon=True).start()

    # Keep the main thread alive indefinitely
    while True:
        time.sleep(1)<|MERGE_RESOLUTION|>--- conflicted
+++ resolved
@@ -1,1578 +1,1348 @@
-#!/usr/bin/env python3
-# -*- coding: utf-8 -*-
-# pipeline_combined_bot.py
-
-"""
-A live trading bot that only enters long positions when both:
-  1) The “math‐based” indicator strategy (EMA/MACD/rule‐based) fires a signal.
-  2) The IA model (XGBoost‐stacked classifier) predicts a high probability of positive next‐minute return.
-  
-All indicators used (EMA9, EMA50, EMA200, MACD, RSI, etc.) are computed on 15m and 1h data exactly as in the training pipeline, so that the IA model sees the same features it was trained on.
-If both “math” and “IA” agree on a long entry, the bot submits a market BUY to Binance.  
-Position management uses partial exits at +0.8%, breakeven at +0.5%, full take‐profit at +2%, and a 0.5% stop‐loss.  
-It tracks equity in USDC, adjusts risk dynamically based on drawdown/growth, and logs every trade to CSV + Telegram.
-"""
-
-import sys
-print(sys.executable)  # show which Python interpreter is running
-import os
-import time
-import json
-import csv
-import traceback
-import threading
-import logging
-from decimal import Decimal, ROUND_DOWN, DecimalException
-from datetime import datetime, timedelta, timezone
-
-import numpy as np
-import pandas as pd
-import joblib
-import requests
-import matplotlib.pyplot as plt
-
-from sklearn.preprocessing import LabelEncoder, StandardScaler
-from sklearn.calibration import CalibratedClassifierCV
-from xgboost import XGBClassifier, DMatrix, Booster
-from catboost import CatBoostClassifier
-from imblearn.over_sampling import SMOTE
-from scipy.stats import pearsonr
-
-<<<<<<< HEAD
-from binance.client import Client
-from binance.exceptions import BinanceAPIException
-import skops.io as sio
-=======
-from binance.client import Client
-from binance.exceptions import BinanceAPIException
-import skops.io as sio
->>>>>>> 7c63bd77
-
-# ─── CONFIGURATION ─────────────────────────────────────────────────────────────
-
-
-API_KEY = ''
-API_SECRET = ''
-TELEGRAM_TOKEN = ''
-TELEGRAM_CHAT_ID = ''
-
-PAIRS = [
-    'BTCUSDC', 'ETHUSDC', 'BNBUSDC', 'XRPUSDC', 'ADAUSDC',
-    'SOLUSDC', 'DOGEUSDC', 'AVAXUSDC', 'DOTUSDC', 'TRXUSDC',
-    'LINKUSDC', 'MATICUSDC', 'LTCUSDC', 'SHIBUSDC', 'UNIUSDC',
-    'BCHUSDC', 'ICPUSDC', 'ETCUSDC', 'XLMUSDC', 'FILUSDC'
-]
-# Trading parameters (carry over from your backtest)
-BASE_RISK       = 0.03    # 1.5% of equity at risk per trade
-SL_PCT_LONG     = 0.005   # 0.5% stop‐loss below entry for long
-TP_PCT          = 0.06     # 2% take‐profit
-BE_PCT          = 0.002    # 0.5% breakeven trigger for long
-DD_STOP_PCT     = 0.10     # 10% drawdown threshold to reduce risk
-EMA_SHORT       = 9        # EMA(9) for 15m bars
-EMA_MEDIUM      = 50       # EMA(50)
-EMA_LONG        = 200      # EMA(200)
-PARTIAL_PCT     = Decimal('0.003')   # +0.8% partial take‐profit
-PARTIAL_SIZE    = Decimal('0.50')    # sell 50% at partial
-MIN_USDC_TRADE  = 5        # absolute minimum USDC per trade
-MIN_TRADE_BY_PAIR = {
-    'BTCUSDT': 10, 'ETHUSDT': 5, 'ADAUSDT': 2,
-    'SOLUSDT': 3, 'XRPUSDT': 2
-    # others default to MIN_USDC_TRADE if not listed
-}
-
-INITIAL_CAPITAL = None
-current_equity  = 0.0
-equity_high     = 0.0
-
-STATE_FILE = 'bot_positions_state.json'
-LOG_FILE   = 'bot_trades_log.csv'
-
-# ─── MODEL ARTIFACTS ────────────────────────────────────────────────────────────
-
-# Make sure this directory holds your saved scaler, regressor, classifier, etc.
-MODEL_DIR      = r"C:\Users\CES\Dropbox\Coisas\Coisas do PC\4\4.18_gpu_v5"
-SCALER_PATH    = os.path.join(MODEL_DIR, 'scaler.joblib')
-REG_MODEL_PATH = os.path.join(MODEL_DIR, 'xgb_reg.json')
-CLF_MODEL_PATH = os.path.join(MODEL_DIR, 'stacked_clf_v5.pkl')
-# SCALER_CLASSIFIER_PATH = os.path.join(MODEL_DIR, 'scaler_classifier.joblib')  # NEW: classifier scaler
-
-# Random Forest artifacts
-RF_ARTIFACTS_DIR = r"C:\Users\CES\Dropbox\Coisas\Coisas do PC\4\6.01"
-RF_SKOPS_PATH    = os.path.join(RF_ARTIFACTS_DIR, 'rf_model.skops')
-RF_FEATURES_PATH = os.path.join(RF_ARTIFACTS_DIR, 'rf_feature_columns.txt')
-
-# Thresholds
-CLF_THRESHOLD   = 0.69
-IA_REG_THRESHOLD = 0.01
-
-# Skip logging
-SKIP_LOG_FILE = 'bot_skip_log.csv'
-
-# Random Forest artifacts
-RF_ARTIFACTS_DIR = r"C:\Users\CES\Dropbox\Coisas\Coisas do PC\4\6.01"
-RF_SKOPS_PATH    = os.path.join(RF_ARTIFACTS_DIR, 'rf_model.skops')
-RF_FEATURES_PATH = os.path.join(RF_ARTIFACTS_DIR, 'rf_feature_columns.txt')
-
-# Thresholds
-CLF_THRESHOLD   = 0.69
-IA_REG_THRESHOLD = 0.01
-
-# Skip logging
-SKIP_LOG_FILE = 'bot_skip_log.csv'
-
-# ─── LOGGING SETUP ──────────────────────────────────────────────────────────────
-
-def setup_logging():
-    lg = logging.getLogger()
-    lg.setLevel(logging.INFO)
-    fmt = "%(asctime)s [%(levelname)s] %(message)s"
-    ch = logging.StreamHandler()
-    ch.setFormatter(logging.Formatter(fmt))
-    lg.addHandler(ch)
-    fh = logging.FileHandler(os.path.join(MODEL_DIR, "bot_process .log"), mode='w')
-    fh.setFormatter(logging.Formatter(fmt))
-    lg.addHandler(fh)
-
-# Utility: log trades to CSV
-def register_trade(tipo, symbol, qty, price, reason):
-<<<<<<< HEAD
-    header = ['timestamp','type','symbol','qty','price','reason']
-    newrow = [
-        datetime.now(timezone.utc).strftime('%Y-%m-%d %H:%M:%S'),
-        tipo, symbol, f"{qty:.6f}", f"{price:.4f}", reason
-    ]
-=======
-    header = ['timestamp','type','symbol','qty','price','reason']
-    newrow = [
-        datetime.now(timezone.utc).strftime('%Y-%m-%d %H:%M:%S'),
-        tipo, symbol, f"{qty:.6f}", f"{price:.4f}", reason
-    ]
->>>>>>> 7c63bd77
-    write_header = not os.path.exists(LOG_FILE)
-    with open(LOG_FILE, 'a', newline='') as f:
-        writer = csv.writer(f)
-        if write_header:
-            writer.writerow(header)
-        writer.writerow(newrow)
-    logging.info(f"[LOG] {tipo} {symbol} qty={qty:.6f} @ {price:.4f} | Reason: {reason}")
-
-# Utility: send a Telegram message
-def send_telegram(msg):
-    try:
-        url = f"https://api.telegram.org/bot{TELEGRAM_TOKEN}/sendMessage"
-        requests.get(url, params={'chat_id': TELEGRAM_CHAT_ID, 'text': msg}, timeout=5)
-    except Exception:
-        pass
-
-def log_skip(layer: str, symbol: str, info: str = ""):
-    """Register skip events to CSV and Telegram."""
-    msg = f"[SKIP][{layer}] {symbol} {info}".strip()
-    logging.info(msg)
-    send_telegram(msg)
-    header = ['timestamp', 'layer', 'symbol', 'info']
-    newrow = [datetime.now(timezone.utc).strftime('%Y-%m-%d %H:%M:%S'), layer, symbol, info]
-    write_header = not os.path.exists(SKIP_LOG_FILE)
-    with open(SKIP_LOG_FILE, 'a', newline='') as f:
-        writer = csv.writer(f)
-        if write_header:
-            writer.writerow(header)
-        writer.writerow(newrow)
-
-def log_skip(layer: str, symbol: str, info: str = ""):
-    """Register skip events to CSV and Telegram."""
-    msg = f"[SKIP][{layer}] {symbol} {info}".strip()
-    logging.info(msg)
-    send_telegram(msg)
-    header = ['timestamp', 'layer', 'symbol', 'info']
-    newrow = [datetime.now(timezone.utc).strftime('%Y-%m-%d %H:%M:%S'), layer, symbol, info]
-
-    write_header = not os.path.exists(SKIP_LOG_FILE)
-    with open(SKIP_LOG_FILE, 'a', newline='') as f:
-        writer = csv.writer(f)
-        if write_header:
-            writer.writerow(header)
-        writer.writerow(newrow)
-
-# --- FEATURE LIST LOADING AND SANITY CHECK ---
-FEATURE_COLUMNS_TXT = os.path.join(MODEL_DIR, 'feature_columns.txt')
-print(f"[DEBUG] Verificando {FEATURE_COLUMNS_TXT} ...")
-if os.path.exists(FEATURE_COLUMNS_TXT):
-    with open(FEATURE_COLUMNS_TXT) as f:
-        feature_columns_txt = [line.strip() for line in f if line.strip()]
-    print("[DEBUG] feature_columns.txt carregado:", feature_columns_txt)
-    logging.info(f"[FEATURES] feature_columns.txt loaded: {feature_columns_txt}")
-else:
-    feature_columns_txt = None
-    print(f"[DEBUG] feature_columns.txt NÃO encontrado em {FEATURE_COLUMNS_TXT}")
-    logging.warning(f"[FEATURES] feature_columns.txt not found at {FEATURE_COLUMNS_TXT}")
-
-def validate_model_features(model, features):
-    if hasattr(model, 'feature_names_in_'):
-        missing = set(model.feature_names_in_) - set(features)
-        extra = set(features) - set(model.feature_names_in_)
-        if missing:
-            raise ValueError(f"Features ausentes no DataFrame: {missing}")
-        if extra:
-            logging.warning(f"[FEATURES] Features extras no DataFrame: {extra}")
-    else:
-        logging.warning("[FEATURES] Model does not have feature_names_in_ attribute.")
-
-# ─── STATE MANAGEMENT ──────────────────────────────────────────────────────────
-
-positions = {}       # positions[symbol] → {fields…} or None if no position
-position_times = {}  # position_times[symbol] → datetime when entered
-
-def load_state():
-    """Load persisted positions from disk (adds 'partial_taken', 'be_moved', etc.)."""
-    global positions, position_times
-    if os.path.exists(STATE_FILE):
-        with open(STATE_FILE, 'r') as f:
-            data = json.load(f)
-        # Reconstruct positions + times
-        saved_pos = data.get('positions', {})
-        saved_times= data.get('times', {})
-        for s in PAIRS:
-            pos = saved_pos.get(s, None)
-            if pos:
-                # Ensure all required keys exist
-                pos.setdefault('side', 'long')
-                pos.setdefault('entry_price', pos.get('entry_price', 0.0))
-                pos.setdefault('quantity', pos.get('quantity', 0.0))
-                pos.setdefault('sl', pos.get('sl', 0.0))
-                pos.setdefault('tp', pos.get('tp', 0.0))
-                pos.setdefault('be_trigger', pos.get('be_trigger', 0.0))
-                pos.setdefault('be_moved', False)
-                pos.setdefault('risk', pos.get('risk', None))
-                pos.setdefault('partial_taken', False)
-                positions[s] = pos
-            else:
-                positions[s] = None
-            t = saved_times.get(s, None)
-            if t:
-                position_times[s] = datetime.fromisoformat(t)
-            else:
-                position_times[s] = None
-    else:
-        # Initialize empty
-        for s in PAIRS:
-            positions[s] = None
-            position_times[s] = None
-
-def save_state():
-    """Atomically write out the current positions + position_times to disk."""
-    data = {
-        'positions': {s: positions[s] for s in PAIRS if positions[s]},
-        'times': {s: position_times[s].isoformat() for s in PAIRS if position_times[s]}
-    }
-    tmp = STATE_FILE + '.tmp'
-    with open(tmp, 'w') as f:
-        json.dump(data, f, indent=2)
-    if os.path.exists(tmp):
-        os.replace(tmp, STATE_FILE)
-
-# ─── BINANCE SETUP ─────────────────────────────────────────────────────────────
-
-client = Client(API_KEY, API_SECRET)
-symbol_rules_cache = {}
-
-def get_symbol_rules(symbol):
-    """
-    Returns a dict with:
-      - step_size (Decimal)
-      - min_qty    (Decimal)
-      - min_notional (Decimal)
-    from Binance’s filters. Caches results.
-    """
-    if symbol in symbol_rules_cache:
-        return symbol_rules_cache[symbol]
-    info = client.get_symbol_info(symbol)
-    lot = next(f for f in info['filters'] if f['filterType']=='LOT_SIZE')
-    noti= next(f for f in info['filters'] if f['filterType']=='NOTIONAL')
-    rules = {
-        'step_size': Decimal(lot['stepSize']),
-        'min_qty':    Decimal(lot['minQty']),
-        'min_notional': Decimal(noti['minNotional'])
-    }
-    symbol_rules_cache[symbol] = rules
-    return rules
-
-# ─── INDICATOR CALCULATION ────────────────────────────────────────────────────
-
-def fetch_klines_df(symbol: str, interval: str, limit: int):
-    """
-    Fetches Binance KLINES and returns a DataFrame with:
-      ['open_time','open','high','low','close','volume','close_time', …].  
-    All numeric columns are cast to float.  
-    Last (incomplete) bar is dropped if needed.
-    Adds logging to help diagnose candle recency issues.
-    Supports batching for >1000 1m candles.
-    """
-    import time
-    import pandas as pd
-    from datetime import datetime, timezone
-    # --- Batch fetch for 1m candles if limit > 1000 ---
-    if interval == Client.KLINE_INTERVAL_1MINUTE and limit > 1000:
-        all_klines = []
-        batch_limit = 1000
-        end_time = None
-        remaining = limit
-        while remaining > 0:
-            fetch_limit = min(batch_limit, remaining)
-            params = dict(symbol=symbol, interval=interval, limit=fetch_limit)
-            if end_time:
-                params['endTime'] = end_time
-            klines = client.get_klines(**params)
-            if not klines:
-                break
-            all_klines = klines[:-1] + all_klines if end_time else klines + all_klines
-            # Prepare for next batch
-            end_time = klines[0][0] - 1  # fetch older candles next
-            remaining -= len(klines)
-            if len(klines) < fetch_limit:
-                break  # no more data
-        klines = all_klines[-limit:]  # ensure we only return the most recent 'limit' candles
-    else:
-        klines = client.get_klines(symbol=symbol, interval=interval, limit=limit)
-    df = pd.DataFrame(klines, columns=[
-        'open_time','open','high','low','close','volume',
-        'close_time','quote_vol','trades','taker_base_vol','taker_quote_vol','ignore'
-    ])
-    # Convert to proper dtypes
-    df[['open','high','low','close','volume']] = df[['open','high','low','close','volume']].astype(float)
-    # Drop last if bar still open
-    if not df.empty:
-        last_ct = int(df.iloc[-1]['close_time'])
-        if last_ct > int(time.time()*1000):
-            df = df.iloc[:-1]
-    # Convert open_time to pd.Timestamp (force UTC)
-    df['open_time'] = pd.to_datetime(df['open_time'], unit='ms', utc=True)
-    df.set_index('open_time', inplace=True)
-    # --- LOGGING: Check recency ---
-    if not df.empty:
-        last_candle_time = df.index[-1]
-        # Compute last candle close time
-        if interval == Client.KLINE_INTERVAL_15MINUTE:
-            last_candle_close = last_candle_time + pd.Timedelta('15min')
-            max_delay = pd.Timedelta('30min')
-        elif interval == Client.KLINE_INTERVAL_1HOUR:
-            last_candle_close = last_candle_time + pd.Timedelta('1h')
-            max_delay = pd.Timedelta('75min')
-        else:
-            # Default: treat as 15m
-            last_candle_close = last_candle_time + pd.Timedelta('15min')
-            max_delay = pd.Timedelta('30min')
-        now_utc = datetime.now(timezone.utc)
-        logging.info(f"[{symbol}] System UTC: {now_utc}, Last {interval} candle: {last_candle_time} (closes {last_candle_close})")
-        if (now_utc - last_candle_close) > max_delay:
-            logging.warning(f"[{symbol}] Último candle é antigo: {last_candle_time} fecha {last_candle_close} (agora: {now_utc})")
-            return pd.DataFrame()
-    else:
-        logging.warning(f"[{symbol}] DataFrame de candles vazio para {interval}.")
-    return df
-
-def compute_15m_indicators(df15: pd.DataFrame):
-    """
-    Given a 15m dataframe with columns ['open','high','low','close','volume'],
-    computes:
-      - ema9, ema50, ema200 on 15m close
-      - vol_sma = sma(volume,20)
-    Returns the augmented DataFrame with those columns.
-    """
-    df15['ema9']   = df15['close'].ewm(span=EMA_SHORT, adjust=False).mean()
-    df15['ema50']  = df15['close'].ewm(span=EMA_MEDIUM, adjust=False).mean()
-    df15['ema200'] = df15['close'].ewm(span=EMA_LONG, adjust=False).mean()
-    df15['vol_sma']= df15['volume'].rolling(20).mean()
-    return df15
-
-def compute_1h_macd(df1h: pd.DataFrame):
-    """
-    Given a 1h DataFrame, computes MACD = EMA12-EMA26,
-    MACD_SIGNAL = EMA(MACD,9). Returns the two Series.
-    """
-    close_1h = df1h['close']
-    ema12 = close_1h.ewm(span=12, adjust=False).mean()
-    ema26 = close_1h.ewm(span=26, adjust=False).mean()
-    macd   = ema12 - ema26
-    macd_signal = macd.ewm(span=9, adjust=False).mean()
-    return macd, macd_signal
-
-# ─── LOAD PRETRAINED IA MODELS ─────────────────────────────────────────────────
-
-logging.getLogger("urllib3").setLevel(logging.WARNING)
-logging.getLogger("matplotlib").setLevel(logging.WARNING)
-setup_logging()
-logging.info("Loading pretrained IA models (scaler, regressor, classifier)...")
-
-# 1) Load scaler
-scaler: StandardScaler = joblib.load(SCALER_PATH)
-
-# Dynamically set feature_columns to match scaler
-if hasattr(scaler, 'feature_names_in_'):
-    feature_columns = list(scaler.feature_names_in_)
-else:
-    # fallback: use n_features_in_ and warn
-    feature_columns = [f'f{i}' for i in range(scaler.n_features_in_)]
-    logging.warning(f"[SCALER] feature_names_in_ not found, using generic names: {feature_columns}")
-
-# Try to load a separate scaler for the classifier (68 features)
-SCALER_CLASSIFIER_PATH = os.path.join(MODEL_DIR, 'scaler_classifier.joblib')
-try:
-    scaler_classifier: StandardScaler = joblib.load(SCALER_CLASSIFIER_PATH)
-    logging.info(f"[SCALER_CLASSIFIER] Loaded classifier scaler from {SCALER_CLASSIFIER_PATH}")
-except Exception as e:
-    scaler_classifier = scaler  # fallback to regressor scaler
-    logging.warning(f"[SCALER_CLASSIFIER] Could not load classifier scaler: {e}. Using regressor scaler as fallback (may cause feature mismatch errors!)")
-
-# 2) Load XGBoost regression model (to predict next‐minute return)
-#    We will only use direction_accuracy on reg if we ever want to log it; we rely on classifier probabilities.
-regressor = DMatrix(np.zeros((1,1)))  # placeholder
-xgb_reg = None
-try:
-    # Try to load as Booster directly
-    xgb_reg = Booster()
-    xgb_reg.load_model(REG_MODEL_PATH)
-except Exception:
-    logging.error("[MODEL LOAD ERROR] Could not load XGBoost regressor model.")
-
-# 3) Load stacked classifier + calibration
-stacked_clf: CalibratedClassifierCV = joblib.load(CLF_MODEL_PATH)
-
-logging.info("IA models loaded successfully.")
-
-<<<<<<< HEAD
-# --- Random Forest model (SKOPS) ---
-rf_model = None
-rf_feature_columns: list[str] = []
-try:
-    if os.path.exists(RF_SKOPS_PATH):
-        rf_model = sio.load(RF_SKOPS_PATH)
-        logging.info(f"[RF] Loaded model from {RF_SKOPS_PATH}")
-    else:
-        logging.warning(f"[RF] RF model not found at {RF_SKOPS_PATH}")
-except Exception as e:
-    rf_model = None
-    logging.exception(f"[RF] Failed to load model: {e}")
-
-try:
-    if os.path.exists(RF_FEATURES_PATH):
-        with open(RF_FEATURES_PATH) as f:
-            rf_feature_columns = [line.strip() for line in f if line.strip()]
-        logging.info(f"[RF] Loaded feature columns ({len(rf_feature_columns)})")
-    else:
-        logging.warning(f"[RF] Feature list not found at {RF_FEATURES_PATH}")
-except Exception as e:
-    rf_feature_columns = []
-    logging.exception(f"[RF] Could not load feature list: {e}")
-
-RF_FEATURE_SAVE_DIR = os.path.join(RF_ARTIFACTS_DIR, 'runtime_rf_features')
-RF_SAVE_FEATURES = False
-
-def build_rf_features_15m(symbol: str) -> pd.DataFrame:
-    """Build RF features using 1m candles resampled to 15m."""
-    try:
-        df1m = fetch_klines_df(symbol, Client.KLINE_INTERVAL_1MINUTE, limit=1000)
-        if df1m.shape[0] < 20:
-            logging.warning(f"[RF] {symbol} insufficient 1m data")
-            return pd.DataFrame()
-        df1m = df1m[['open','high','low','close','volume']].sort_index()
-        df15 = df1m.resample('15min').agg({'open':'first','high':'max','low':'min','close':'last','volume':'sum'}).dropna()
-        if df15.empty:
-            return pd.DataFrame()
-
-        df15['return'] = df15['close'].pct_change()
-        df15['return_5min'] = df1m['close'].pct_change(5).resample('15min').last()
-        df15['roll_std_5min'] = df1m['close'].pct_change().rolling(5).std().resample('15min').last()
-        df15['symbol_id'] = LabelEncoder().fit_transform(pd.Series([symbol]*len(df15)))
-        df15['symbol_code'] = symbol
-        df15['open_time_unix'] = df15.index.view(np.int64)//10**9
-
-        feat = df15.iloc[[-1]].copy()
-        if rf_feature_columns:
-            missing = [c for c in rf_feature_columns if c not in feat.columns]
-            if missing:
-                logging.warning(f"[RF] {symbol} missing columns: {missing}")
-                return pd.DataFrame()
-            feat = feat.reindex(columns=rf_feature_columns)
-
-        if feat.isnull().any().any():
-            nan_cols = feat.columns[feat.isnull().any()].tolist()
-            logging.warning(f"[RF] {symbol} NaN columns: {nan_cols}")
-            return pd.DataFrame()
-
-        if RF_SAVE_FEATURES:
-            os.makedirs(RF_FEATURE_SAVE_DIR, exist_ok=True)
-            ts = datetime.now(timezone.utc).strftime('%Y%m%d_%H%M%S')
-            feat.to_csv(os.path.join(RF_FEATURE_SAVE_DIR, f"{symbol}_{ts}.csv"), index=False)
-
-        return feat
-    except Exception as e:
-        logging.exception(f"[RF] {symbol} feature build error: {e}")
-        return pd.DataFrame()
-
-def rf_model_validation(symbol: str) -> tuple[bool, int, np.ndarray]:
-    """Validate entry using RF model. Approves only if class 2 predicted."""
-    if rf_model is None:
-        return (False, None, None)
-    feat = build_rf_features_15m(symbol)
-    if feat.empty:
-        return (False, None, None)
-    try:
-        X = feat.to_numpy(dtype=np.float32)
-        proba = rf_model.predict_proba(X)[0]
-        pred_label = int(rf_model.predict(X)[0])
-        logging.info(f"[RF] {symbol} pred_label={pred_label}, proba={proba.tolist()}")
-        return (pred_label == 2, pred_label, proba)
-    except Exception as e:
-        logging.exception(f"[RF] {symbol} prediction error: {e}")
-        return (False, None, None)
-
-def combined_entry_check(symbol: str) -> bool:
-    """Sequential entry gate with math, IA reg, classifier and RF."""
-    math_ok = indicator_signal_long(symbol)
-    if not math_ok:
-        log_skip('MATH', symbol)
-        return False
-    ia_ok = ia_model_signal_long(symbol)
-    if not ia_ok:
-        log_skip('IA_REG', symbol)
-        return False
-    clf_ok = ia_model_classifier_validation(symbol, threshold=CLF_THRESHOLD)
-    if not clf_ok:
-        log_skip('CLF', symbol)
-        return False
-    rf_ok, rf_label, rf_proba = rf_model_validation(symbol)
-    if not rf_ok or rf_label != 2:
-        logging.info(f"[ENTRY] RF blocked: label={rf_label}")
-        log_skip(f'RF label={rf_label}', symbol)
-        return False
-    logging.info(f"[ENTRY APPROVED] MATH+IA_REG+CLF+RF(2) {symbol}")
-    send_telegram(f"[ENTRY APPROVED] MATH+IA_REG+CLF+RF(2) {symbol}")
-    return True
-
-# ─── ENTRY SIGNAL FUNCTION ─────────────────────────────────────────────────────
-=======
-# --- Random Forest model (SKOPS) ---
-rf_model = None
-rf_feature_columns: list[str] = []
-try:
-    if os.path.exists(RF_SKOPS_PATH):
-        rf_model = sio.load(RF_SKOPS_PATH)
-        logging.info(f"[RF] Loaded model from {RF_SKOPS_PATH}")
-    else:
-        logging.warning(f"[RF] RF model not found at {RF_SKOPS_PATH}")
-except Exception as e:
-    rf_model = None
-    logging.exception(f"[RF] Failed to load model: {e}")
-
-try:
-    if os.path.exists(RF_FEATURES_PATH):
-        with open(RF_FEATURES_PATH) as f:
-            rf_feature_columns = [line.strip() for line in f if line.strip()]
-        logging.info(f"[RF] Loaded feature columns ({len(rf_feature_columns)})")
-    else:
-        logging.warning(f"[RF] Feature list not found at {RF_FEATURES_PATH}")
-except Exception as e:
-    rf_feature_columns = []
-    logging.exception(f"[RF] Could not load feature list: {e}")
-
-RF_FEATURE_SAVE_DIR = os.path.join(RF_ARTIFACTS_DIR, 'runtime_rf_features')
-RF_SAVE_FEATURES = False
-
-def build_rf_features_15m(symbol: str) -> pd.DataFrame:
-    """Build RF features using 1m candles resampled to 15m."""
-    try:
-        df1m = fetch_klines_df(symbol, Client.KLINE_INTERVAL_1MINUTE, limit=1000)
-        if df1m.shape[0] < 20:
-            logging.warning(f"[RF] {symbol} insufficient 1m data")
-            return pd.DataFrame()
-        df1m = df1m[['open','high','low','close','volume']].sort_index()
-        df15 = df1m.resample('15min').agg({'open':'first','high':'max','low':'min','close':'last','volume':'sum'}).dropna()
-        if df15.empty:
-            return pd.DataFrame()
-
-        df15['return'] = df15['close'].pct_change()
-        df15['return_5min'] = df1m['close'].pct_change(5).resample('15min').last()
-        df15['roll_std_5min'] = df1m['close'].pct_change().rolling(5).std().resample('15min').last()
-        df15['symbol_id'] = LabelEncoder().fit_transform(pd.Series([symbol]*len(df15)))
-        df15['symbol_code'] = symbol
-        df15['open_time_unix'] = df15.index.view(np.int64)//10**9
-
-        feat = df15.iloc[[-1]].copy()
-        if rf_feature_columns:
-            missing = [c for c in rf_feature_columns if c not in feat.columns]
-            if missing:
-                logging.warning(f"[RF] {symbol} missing columns: {missing}")
-                return pd.DataFrame()
-            feat = feat.reindex(columns=rf_feature_columns)
-
-        if feat.isnull().any().any():
-            nan_cols = feat.columns[feat.isnull().any()].tolist()
-            logging.warning(f"[RF] {symbol} NaN columns: {nan_cols}")
-            return pd.DataFrame()
-
-        if RF_SAVE_FEATURES:
-            os.makedirs(RF_FEATURE_SAVE_DIR, exist_ok=True)
-            ts = datetime.now(timezone.utc).strftime('%Y%m%d_%H%M%S')
-            feat.to_csv(os.path.join(RF_FEATURE_SAVE_DIR, f"{symbol}_{ts}.csv"), index=False)
-
-
-        return feat
-    except Exception as e:
-        logging.exception(f"[RF] {symbol} feature build error: {e}")
-        return pd.DataFrame()
-
-def rf_model_validation(symbol: str) -> tuple[bool, int, np.ndarray]:
-    """Validate entry using RF model. Approves only if class 2 predicted."""
-    if rf_model is None:
-        return (False, None, None)
-    feat = build_rf_features_15m(symbol)
-    if feat.empty:
-        return (False, None, None)
-    try:
-        X = feat.to_numpy(dtype=np.float32)
-        proba = rf_model.predict_proba(X)[0]
-        pred_label = int(rf_model.predict(X)[0])
-        logging.info(f"[RF] {symbol} pred_label={pred_label}, proba={proba.tolist()}")
-        return (pred_label == 2, pred_label, proba)
-    except Exception as e:
-        logging.exception(f"[RF] {symbol} prediction error: {e}")
-        return (False, None, None)
-
-def combined_entry_check(symbol: str) -> bool:
-    """Sequential entry gate with math, IA reg, classifier and RF."""
-    math_ok = indicator_signal_long(symbol)
-    if not math_ok:
-        log_skip('MATH', symbol)
-        return False
-    ia_ok = ia_model_signal_long(symbol)
-    if not ia_ok:
-        log_skip('IA_REG', symbol)
-        return False
-    clf_ok = ia_model_classifier_validation(symbol, threshold=CLF_THRESHOLD)
-    if not clf_ok:
-        log_skip('CLF', symbol)
-        return False
-    rf_ok, rf_label, rf_proba = rf_model_validation(symbol)
-    if not rf_ok or rf_label != 2:
-        logging.info(f"[ENTRY] RF blocked: label={rf_label}")
-        log_skip(f'RF label={rf_label}', symbol)
-        return False
-    logging.info(f"[ENTRY APPROVED] MATH+IA_REG+CLF+RF(2) {symbol}")
-    send_telegram(f"[ENTRY APPROVED] MATH+IA_REG+CLF+RF(2) {symbol}")
-    return True
-
-# ─── ENTRY SIGNAL FUNCTION ─────────────────────────────────────────────────────
->>>>>>> 7c63bd77
-
-def indicator_signal_long(symbol: str) -> bool:
-    """
-    Returns True if at least three of the following five conditions fire a LONG
-    signal:
-      - 15m EMA50 > EMA200 AND 15m MACD > MACD_SIGNAL
-      - 1h bar is bullish (close > open)
-      - recent 3 bars of EMA50 on 15m are monotonic increasing
-      - 15m volume >= 15m vol_sma
-      - price > EMA9 > EMA50 on the latest 15m bar
-    """
-    # Fetch last 100 bars of 15m and 1h
-    df15 = fetch_klines_df(symbol, Client.KLINE_INTERVAL_15MINUTE, limit=100)
-    if df15.shape[0] < 50:
-        return False
-    df15 = compute_15m_indicators(df15)
-    df1h = fetch_klines_df(symbol, Client.KLINE_INTERVAL_1HOUR, limit=50)
-    if df1h.shape[0] < 30:
-        return False
-    macd, macd_signal = compute_1h_macd(df1h)
-
-    # Latest 15m bar
-    bar15 = df15.iloc[-1]
-    price = bar15['close']
-
-    # Condition 1: 15m EMA50 > EMA200 AND MACD > MACD_SIGNAL
-    cond1 = (bar15['ema50'] > bar15['ema200']) and (macd.iloc[-1] > macd_signal.iloc[-1])
-    # Condition 2: 1h bullish bar
-    bar1h = df1h.iloc[-1]
-    cond2 = bar1h['close'] > bar1h['open']
-    # Condition 3: recent EMA50 monotonic increasing over last 3 bars
-    if df15.shape[0] >= 4:
-        ema50_recent = df15['ema50'].iloc[-4:-1]
-        cond3 = ema50_recent.is_monotonic_increasing
-    else:
-        cond3 = False
-    # Condition 4: 15m volume >= vol_sma
-    cond4 = bar15['volume'] >= bar15['vol_sma']
-    # Condition 5: price > EMA9 > EMA50
-    cond5 = (price > bar15['ema9']) and (bar15['ema9'] > bar15['ema50'])
-
-    # Score system: need at least 3 of 5 conditions to pass
-    score = sum([cond1, cond2, cond3, cond4, cond5])
-    return score >= 3
-
-# ─── IA MODEL SIGNAL FUNCTION ──────────────────────────────────────────────────
-
-prediction_log = []  # each entry: dict(symbol, bar_time, pred_return)
-
-def record_prediction(symbol: str, bar_time: pd.Timestamp, pred_return: float):
-    """Store each prediction so we can later compare it to the real move."""
-    prediction_log.append({
-        "symbol": symbol,
-        "bar_time": bar_time,
-        "pred_return": pred_return,
-    })
-
-def evaluate_predictions():
-    """
-    Look through prediction_log for any entries whose bar_time + 15m has elapsed,
-    fetch that closing price, compute the actual return, and log MAE/DirAcc so far.
-    """
-    now = datetime.now(timezone.utc)  # Use timezone-aware UTC datetime
-    window = timedelta(minutes=15)
-    done = []
-    errors = []
-    correct_dir = 0
-
-    for entry in prediction_log:
-        target_time = entry["bar_time"] + window
-        if now < target_time:
-            continue
-
-        # fetch exactly the two bars we need
-        df15 = fetch_klines_df(entry["symbol"], Client.KLINE_INTERVAL_15MINUTE, limit=2)
-        # make sure index is sorted
-        df15 = df15.sort_index()
-
-        # find the row at entry["bar_time"] and at target_time
-        if entry["bar_time"] in df15.index and target_time in df15.index:
-            close0 = df15.loc[entry["bar_time"],  "close"]
-            close1 = df15.loc[target_time,         "close"]
-            actual = (close1/close0) - 1.0
-            errors.append(abs(actual - entry["pred_return"]))
-            # direction‐accuracy
-            if np.sign(actual) == np.sign(entry["pred_return"]):
-                correct_dir += 1
-            done.append(entry)
-
-    # clean up evaluated
-    for e in done:
-        prediction_log.remove(e)
-
-    if done:
-        mae       = np.mean(errors)
-        dir_acc   = correct_dir / len(done)
-        msg = f"[EVAL] {len(done)} preds ⇒ MAE={mae:.4%}, DirAcc={dir_acc:.1%}"
-        logging.info(msg)
-        send_telegram(msg)
-
-def ia_model_signal_long(symbol: str) -> bool:
-    """
-    Gera sinal de entrada LONG baseado na previsão de retorno do regressor XGBoost.
-<<<<<<< HEAD
-    Só retorna True se:
-      1) Replique o pipeline de features de 1m → 15m exatamente como no treino.
-      2) Prever retorno com xgb_reg e for ≥ 1% (0.01).
-=======
-    Só retorna True se:
-      1) Replique o pipeline de features de 1m → 15m exatamente como no treino.
-      2) Prever retorno com xgb_reg e for ≥ 1% (0.01).
->>>>>>> 7c63bd77
-    """
-    # 1) Busca 3000 candles de 1m e resample para 15m
-    df1m = fetch_klines_df(symbol, Client.KLINE_INTERVAL_1MINUTE, limit=3000)
-    print(f"[IA_MODEL] {symbol} df1m.shape={df1m.shape}")
-    logging.info(f"[IA_MODEL] {symbol} df1m.shape={df1m.shape}")
-    if df1m.shape[0] < 60:
-        print(f"[IA_MODEL] {symbol} SKIP ENTRY: menos de 60 candles 1m disponíveis")
-        logging.info(f"[IA_MODEL] {symbol} SKIP ENTRY: menos de 60 candles 1m disponíveis")
-        return False
-    df1m = df1m[['open','high','low','close','volume']].sort_index()
-    df15 = df1m.resample('15min').agg({
-        'open':   'first',
-        'high':   'max',
-        'low':    'min',
-        'close':  'last',
-        'volume': 'sum'
-    }).dropna()
-    print(f"[IA_MODEL] {symbol} df15.shape(before dropna)={df15.shape}")
-    logging.info(f"[IA_MODEL] {symbol} df15.shape(before dropna)={df15.shape}")
-    # 2) Recalcula todas as features usadas no treino
-    df15['return']       = df15['close'].pct_change()
-    df15['price_change'] = df15['close'] - df15['open']
-    df15['volatility']   = df15['return'].rolling(14).std()
-    df15['direction']    = np.sign(df15['return']).fillna(0)
-
-    df15['sma_20']  = df15['close'].rolling(20).mean()
-    df15['ema_50']  = df15['close'].ewm(span=50,  adjust=False).mean()
-    df15['ema_9']   = df15['close'].ewm(span=9,   adjust=False).mean()  # ensure present
-    df15['ema_200'] = df15['close'].ewm(span=200, adjust=False).mean()  # ensure present
-
-    from ta.trend      import ADXIndicator
-    from ta.momentum   import RSIIndicator, StochasticOscillator, TSIIndicator
-    from ta.volume     import MFIIndicator
-    from ta.volatility import BollingerBands
-
-    df15['adx_14']   = ADXIndicator(df15['high'], df15['low'], df15['close'], window=14).adx()
-    df15['rsi_14']   = RSIIndicator(df15['close'], window=14).rsi()
-    sto              = StochasticOscillator(df15['high'], df15['low'], df15['close'], window=14, smooth_window=3)
-    df15['sto_k']    = sto.stoch()
-    df15['sto_d']    = sto.stoch_signal()
-    df15['macd']     = df15['close'].ewm(span=12, adjust=False).mean() - df15['close'].ewm(span=26, adjust=False).mean()
-    df15['macd_sig'] = df15['macd'].ewm(span=9, adjust=False).mean()
-    df15['roc_10']   = df15['close'].pct_change(10)
-    df15['tsi_25']   = TSIIndicator(df15['close'], window_slow=25, window_fast=13).tsi()
-
-    hl = df15['high'] - df15['low']
-    hc = (df15['high'] - df15['close'].shift()).abs()
-    lc = (df15['low']  - df15['close'].shift()).abs()
-    df15['atr_14']   = pd.concat([hl,hc,lc], axis=1).max(axis=1).rolling(14).mean()
-    bb              = BollingerBands(df15['close'], window=20, window_dev=2)
-    df15['bb_width']     = bb.bollinger_hband() - bb.bollinger_lband()
-    df15['bb_percent_b'] = bb.bollinger_pband()
-
-    df15['dc_width']     = df15['high'].rolling(20).max() - df15['low'].rolling(20).min()
-    df15['vol_ma_20']    = df15['volume'].rolling(20).mean()
-    df15['vol_ratio_20'] = df15['volume'] / df15['vol_ma_20']
-    df15['obv']          = (np.sign(df15['close'].diff()) * df15['volume']).cumsum()
-    df15['vpt']          = (df15['close'].pct_change() * df15['volume']).cumsum()
-
-    for p in [5,10,20,60]:
-        df15[f'ret_{p}']     = df15['close'].pct_change(p)
-        df15[f'logret_{p}']  = np.log(df15['close']/df15['close'].shift(p))
-        df15[f'roll_std_{p}']= df15['return'].rolling(p).std()
-        df15[f'roll_skew_{p}']= df15['return'].rolling(p).skew()
-    # Add roll_std_6 for compatibility with old scaler
-    df15['roll_std_6'] = df15['return'].rolling(6).std()
-
-    # Candle anatomy features
-    df15['upper_shadow'] = df15['high'] - df15[['close','open']].max(axis=1)
-    df15['lower_shadow'] = df15[['close','open']].min(axis=1) - df15['low']
-    df15['body_size']    = (df15['close'] - df15['open']).abs()
-
-    # Money Flow Index
-    df15['mfi_14'] = MFIIndicator(df15['high'], df15['low'], df15['close'], df15['volume'], window=14).money_flow_index()
-
-    # 5-min return alias (for return_5min)
-    df15['return_5min'] = df15['close'].pct_change(5)
-
-    df15['minute']            = df15.index.minute
-    df15['hour']              = df15.index.hour
-    df15['dayofweek']         = df15.index.dayofweek
-    df15['dayofmonth']        = df15.index.day
-    df15['month']             = df15.index.month
-    df15['year']              = df15.index.year
-    df15['day']               = df15.index.day
-    df15['weekday']           = df15.index.weekday
-    df15['is_month_end']      = df15.index.is_month_end.astype(int)
-    df15['is_month_start']    = df15.index.is_month_start.astype(int)
-    df15['is_quarter_end']    = df15.index.is_quarter_end.astype(int)
-    df15['mins_since_daystart']= df15.index.hour*60 + df15.index.minute
-    df15['hour_sin']          = np.sin(2*np.pi*df15['hour']/24)
-    df15['hour_cos']          = np.cos(2*np.pi*df15['hour']/24)
-    df15['dow_sin']           = np.sin(2*np.pi*df15['dayofweek']/7)
-    df15['dow_cos']           = np.cos(2*np.pi*df15['dayofweek']/7)
-
-    df15['symbol_id'] = LabelEncoder().fit_transform(pd.Series([symbol]*len(df15)))
-
-    # 3) Última linha completa
-    df15.dropna(inplace=True)
-    if df15.empty:
-        print(f"[IA_MODEL] {symbol} SKIP ENTRY: df15.dropna() resultou vazio")
-        logging.info(f"[IA_MODEL] {symbol} SKIP ENTRY: df15.dropna() resultou vazio")
-        return False
-    feat = df15.iloc[[-1]]
-    # Ensure all 57 features are present (fill missing with NaN)
-    feat = ensure_all_features(feat, feature_columns)
-    # Align columns to scaler.feature_names_in_ (robust to order and missing/extra columns)
-    expected_features = list(scaler.feature_names_in_)
-    X_feat = feat.reindex(columns=expected_features).astype('float32')
-    # Debug logging for feature alignment
-    logging.info(f"[DEBUG][IA_MODEL] {symbol} X_feat shape: {X_feat.shape}")
-    logging.info(f"[DEBUG][IA_MODEL] {symbol} X_feat columns: {list(X_feat.columns)}")
-    logging.info(f"[DEBUG][IA_MODEL] {symbol} Expected features: {list(scaler.feature_names_in_)}")
-    logging.info(f"[DEBUG][IA_MODEL] {symbol} Any NaNs: {X_feat.isnull().any().any()}")
-    # Check for missing or extra features
-    missing = set(expected_features) - set(X_feat.columns)
-    extra = set(X_feat.columns) - set(expected_features)
-    if missing or extra:
-        logging.error(f"[IA_MODEL] {symbol} Feature mismatch: missing={missing}, extra={extra}")
-        return False
-    # 5) Escala e prevê com o regressor
-    Xs = scaler.transform(X_feat)
-<<<<<<< HEAD
-    pred_return = float(xgb_reg.predict(DMatrix(Xs))[0])
-    logging.info(f"[IA_MODEL] {symbol} pred_return={pred_return:.6f}")
-    # Record prediction for later evaluation
-    bar_time = feat.index[-1]  # pd.Timestamp of the bar used for prediction
-    record_prediction(symbol, bar_time, pred_return)
-    if pred_return < IA_REG_THRESHOLD:
-        logging.info(f"[IA_MODEL] {symbol} SKIP ENTRY: pred_return={pred_return:.6f} < {IA_REG_THRESHOLD}")
-        return False
-    # Envia mensagem no Telegram quando IA retornar True
-    send_telegram(f"[IA_MODEL] {symbol} IA-model TRUE! pred_return={pred_return:.6f}")
-    return True
-=======
-    pred_return = float(xgb_reg.predict(DMatrix(Xs))[0])
-    logging.info(f"[IA_MODEL] {symbol} pred_return={pred_return:.6f}")
-    # Record prediction for later evaluation
-    bar_time = feat.index[-1]  # pd.Timestamp of the bar used for prediction
-    record_prediction(symbol, bar_time, pred_return)
-    if pred_return < IA_REG_THRESHOLD:
-        logging.info(f"[IA_MODEL] {symbol} SKIP ENTRY: pred_return={pred_return:.6f} < {IA_REG_THRESHOLD}")
-        return False
-    # Envia mensagem no Telegram quando IA retornar True
-    send_telegram(f"[IA_MODEL] {symbol} IA-model TRUE! pred_return={pred_return:.6f}")
-    return True
->>>>>>> 7c63bd77
-
-# Lista de features exata usada pelo classificador (MUST match scaler)
-
-
-def ensure_all_features(feat, feature_list):
-    """
-    Ensures all features in feature_list are present in feat DataFrame.
-    Fills missing columns with np.nan and logs a warning if any are missing.
-    """
-    import numpy as np
-    missing = [f for f in feature_list if f not in feat.columns]
-    if missing:
-        for f in missing:
-            feat[f] = np.nan
-        logging.warning(f"[FEATURE ALIGNMENT] Missing features filled with NaN: {missing}")
-    # Reorder columns
-    feat = feat.reindex(columns=feature_list)
-    return feat
-
-def ia_model_classifier_validation(symbol: str, threshold: float = 0.6) -> bool:
-    """
-    Valida a entrada usando o classificador stacked_clf.
-    Retorna True se a probabilidade de alta for maior que o threshold.
-    """
-    logging.info(f"[IA_CLASSIFIER] {symbol} chamada para validação (threshold={threshold})")
-    try:
-        # 1. Busca candles e calcula features (igual ao pipeline do regressor)
-        df1m = fetch_klines_df(symbol, Client.KLINE_INTERVAL_1MINUTE, limit=3000)
-        if df1m.shape[0] < 60:
-            logging.info(f"[IA_CLASSIFIER] {symbol} SKIP: menos de 60 candles 1m disponíveis")
-            return False
-        df1m = df1m[['open','high','low','close','volume']].sort_index()
-        df15 = df1m.resample('15min').agg({
-            'open':   'first',
-            'high':   'max',
-            'low':    'min',
-            'close':  'last',
-            'volume': 'sum'
-        }).dropna()
-        # FULL feature engineering block (identical to regressor, for 68 features)
-        df15['return']       = df15['close'].pct_change()
-        df15['price_change'] = df15['close'] - df15['open']
-        df15['volatility']   = df15['return'].rolling(14).std()
-        df15['direction']    = np.sign(df15['return']).fillna(0)
-        df15['sma_20']  = df15['close'].rolling(20).mean()
-        df15['ema_50']  = df15['close'].ewm(span=50,  adjust=False).mean()
-        df15['ema_9']   = df15['close'].ewm(span=9,   adjust=False).mean()
-        df15['ema_200'] = df15['close'].ewm(span=200, adjust=False).mean()
-        from ta.trend      import ADXIndicator
-        from ta.momentum   import RSIIndicator, StochasticOscillator, TSIIndicator
-        from ta.volume     import MFIIndicator
-        from ta.volatility import BollingerBands
-        df15['adx_14']   = ADXIndicator(df15['high'], df15['low'], df15['close'], window=14).adx()
-        df15['rsi_14']   = RSIIndicator(df15['close'], window=14).rsi()
-        sto              = StochasticOscillator(df15['high'], df15['low'], df15['close'], window=14, smooth_window=3)
-        df15['sto_k']    = sto.stoch()
-        df15['sto_d']    = sto.stoch_signal()
-        df15['macd']     = df15['close'].ewm(span=12, adjust=False).mean() - df15['close'].ewm(span=26, adjust=False).mean()
-        df15['macd_sig'] = df15['macd'].ewm(span=9, adjust=False).mean()
-        df15['roc_10']   = df15['close'].pct_change(10)
-        df15['tsi_25']   = TSIIndicator(df15['close'], window_slow=25, window_fast=13).tsi()
-        hl = df15['high'] - df15['low']
-        hc = (df15['high'] - df15['close'].shift()).abs()
-        lc = (df15['low']  - df15['close'].shift()).abs()
-        df15['atr_14']   = pd.concat([hl,hc,lc], axis=1).max(axis=1).rolling(14).mean()
-        bb              = BollingerBands(df15['close'], window=20, window_dev=2)
-        df15['bb_width']     = bb.bollinger_hband() - bb.bollinger_lband()
-        df15['bb_percent_b'] = bb.bollinger_pband()
-        df15['dc_width']     = df15['high'].rolling(20).max() - df15['low'].rolling(20).min()
-        df15['vol_ma_20']    = df15['volume'].rolling(20).mean()
-        df15['vol_ratio_20'] = df15['volume'] / df15['vol_ma_20']
-        df15['obv']          = (np.sign(df15['close'].diff()) * df15['volume']).cumsum()
-        df15['vpt']          = (df15['close'].pct_change() * df15['volume']).cumsum()
-        for p in [5,10,20,60]:
-            df15[f'ret_{p}']     = df15['close'].pct_change(p)
-            df15[f'logret_{p}']  = np.log(df15['close']/df15['close'].shift(p))
-            df15[f'roll_std_{p}']= df15['return'].rolling(p).std()
-            df15[f'roll_skew_{p}']= df15['return'].rolling(p).skew()
-        # Add roll_std_6 for compatibility with old scaler
-        df15['roll_std_6'] = df15['return'].rolling(6).std()
- 
-        # Candle anatomy features
-        df15['upper_shadow'] = df15['high'] - df15[['close','open']].max(axis=1)
-        df15['lower_shadow'] = df15[['close','open']].min(axis=1) - df15['low']
-        df15['body_size']    = (df15['close'] - df15['open']).abs()
-
-        # Money Flow Index
-        df15['mfi_14'] = MFIIndicator(df15['high'], df15['low'], df15['close'], df15['volume'], window=14).money_flow_index()
-
-        # 5-min return alias (for return_5min)
-        df15['return_5min'] = df15['close'].pct_change(5)
-
-        df15['minute']            = df15.index.minute
-        df15['hour']              = df15.index.hour
-        df15['dayofweek']         = df15.index.dayofweek
-        df15['dayofmonth']        = df15.index.day
-        df15['month']             = df15.index.month
-        df15['year']              = df15.index.year
-        df15['day']               = df15.index.day
-        df15['weekday']           = df15.index.weekday
-        df15['is_month_end']      = df15.index.is_month_end.astype(int)
-        df15['is_month_start']    = df15.index.is_month_start.astype(int)
-        df15['is_quarter_end']    = df15.index.is_quarter_end.astype(int)
-        df15['mins_since_daystart']= df15.index.hour*60 + df15.index.minute
-        df15['hour_sin']          = np.sin(2*np.pi*df15['hour']/24)
-        df15['hour_cos']          = np.cos(2*np.pi*df15['hour']/24)
-        df15['dow_sin']           = np.sin(2*np.pi*df15['dayofweek']/7)
-        df15['dow_cos']           = np.cos(2*np.pi*df15['dayofweek']/7)
-        df15['symbol_id'] = LabelEncoder().fit_transform(pd.Series([symbol]*len(df15)))
-        # 3) Última linha completa
-        df15.dropna(inplace=True)
-        if df15.empty:
-            logging.info(f"[IA_CLASSIFIER] {symbol} SKIP: df15.dropna() resultou vazio")
-            return False
-
-        feat = df15.iloc[[-1]]
-
-        # --- Alinhamento seguro das features para o classificador ---
-        # 1. Carrega a lista de features do classificador (68 features esperadas pelo scaler)
-        FEATURE_CLASSIFIER_TXT = os.path.join(MODEL_DIR, 'feature_classifier.txt')
-        if os.path.exists(FEATURE_CLASSIFIER_TXT):
-            with open(FEATURE_CLASSIFIER_TXT) as f:
-                feature_columns_classifier = [line.strip() for line in f if line.strip()]
-            logging.info(f"[IA_CLASSIFIER] Usando features de feature_classifier.txt ({len(feature_columns_classifier)} features)")
-        else:
-            # Fallback: tenta pegar do scaler salvo, depois genérico
-            if hasattr(scaler_classifier, 'feature_names_in_'):
-                feature_columns_classifier = list(scaler_classifier.feature_names_in_)
-                logging.warning(f"[IA_CLASSIFIER] feature_classifier.txt não encontrado, usando feature_names_in_ do scaler ({len(feature_columns_classifier)} features)")
-            else:
-                feature_columns_classifier = [f'f{i}' for i in range(scaler_classifier.n_features_in_)]
-                logging.warning(f"[SCALER_CLASSIFIER] feature_names_in_ not found, usando nomes genéricos: {feature_columns_classifier}")
-
-        # 2. Garante alinhamento e ordem das features do scaler (68)
-        X_feat = feat.reindex(columns=feature_columns_classifier).astype('float32')
-
-        # 3. Robustez: checa por features faltantes/NaN
-        missing = X_feat.columns[X_feat.isnull().all()]
-        if len(missing) > 0:
-            logging.warning(f"[IA_CLASSIFIER] Features presentes no modelo mas ausentes do cálculo: {missing.tolist()}")
-        if X_feat.isnull().any().any():
-            nan_cols = X_feat.columns[X_feat.isnull().any()].tolist()
-            logging.warning(f"[IA_CLASSIFIER] Features com NaN: {nan_cols}")
-            return False
-
-        # 4. Checagem de shape: scaler espera 68 features
-        if hasattr(scaler_classifier, 'n_features_in_') and scaler_classifier.n_features_in_ != len(feature_columns_classifier):
-            msg = f"[IA_CLASSIFIER ERROR] {symbol}: Feature shape mismatch, scaler espera: {scaler_classifier.n_features_in_}, alinhadas: {len(feature_columns_classifier)}"
-            logging.error(msg)
-            send_telegram(msg)
-            return False
-
-        # Debug logging antes do scaler
-        logging.info(f"[DEBUG][IA_CLASSIFIER] {symbol} X_feat shape (pré-scaler): {X_feat.shape}")
-        logging.info(f"[DEBUG][IA_CLASSIFIER] {symbol} X_feat columns (pré-scaler): {list(X_feat.columns)}")
-
-        # 5. Escala as features (agora shape deve ser [1, 68])
-        Xs = scaler_classifier.transform(X_feat)
-
-        # 6. Reduz para as features reais do modelo (tipicamente 57, ordem certa)
-        if hasattr(stacked_clf, 'feature_names_in_'):
-            model_features = list(stacked_clf.feature_names_in_)
-            Xs_df = pd.DataFrame(Xs, columns=feature_columns_classifier)
-            Xs_final = Xs_df.reindex(columns=model_features).astype('float32')
-            logging.info(f"[DEBUG][IA_CLASSIFIER] {symbol} Xs_final columns (modelo): {list(Xs_final.columns)}")
-        else:
-            Xs_final = Xs[:, :stacked_clf.n_features_in_]
-            logging.warning(f"[IA_CLASSIFIER] feature_names_in_ não encontrado no modelo, cortando colunas.")
-
-        # Checa shape final antes da predição
-        if Xs_final.shape[1] != stacked_clf.n_features_in_:
-            msg = f"[IA_CLASSIFIER ERROR] {symbol}: Feature shape mismatch FINAL, expected: {stacked_clf.n_features_in_}, got {Xs_final.shape[1]}"
-            logging.error(msg)
-            send_telegram(msg)
-            return False
-
-        # 7. Predição!
-        proba = stacked_clf.predict_proba(Xs_final)[0][1]
-        logging.info(f"[IA_CLASSIFIER] {symbol} prob_up={proba:.3f} (threshold={threshold})")
-        send_telegram(f"[IA_CLASSIFIER] {symbol} prob_up={proba:.3f} (threshold={threshold})")
-        return proba > threshold
-
-
-    except Exception as e:
-        logging.error(f"[IA_CLASSIFIER ERROR] {symbol}: {e}")
-        return False
-# ─── POSITION MANAGEMENT & MAIN LOOP ─────────────────────────────────────────────
-
-def sync_positions_with_binance():
-    """
-    Queries Binance spot balances. If a base‐asset balance > dust threshold exists, 
-    it populates positions[s] if not already present, using a structure analogous 
-    to what the bot uses for new positions.
-    """
-    for symbol in PAIRS:
-        base = symbol.replace("USDC","")
-        try:
-            bal = client.get_asset_balance(asset=base)
-            free_qty = Decimal(bal["free"]) if bal and bal.get("free") else Decimal('0')
-            rules = get_symbol_rules(symbol)
-            # Check if it's dust or no asset:
-            is_dust = (free_qty > 0) and ((free_qty < rules['min_qty']) or ((free_qty * Decimal(str(client.get_symbol_ticker(symbol=symbol)["price"]))) < rules['min_notional']))
-            if not is_dust and free_qty > 0:
-                if positions.get(symbol) is None:
-                    # Create an “imported” position skeleton
-                    entry_price = float(client.get_symbol_ticker(symbol=symbol)["price"])
-                    qty         = float(free_qty)
-<<<<<<< HEAD
-                    positions[symbol] = {
-                        "side": "long",
-                        "entry_price": entry_price,
-                        "quantity":    qty,
-                        "sl":          entry_price * (1 - SL_PCT_LONG),
-                        "tp":          entry_price * (1 + TP_PCT),
-                        "be_trigger":  entry_price * (1 + BE_PCT),
-                        "be_moved":    False,
-                        "risk":        None,
-                        "partial_taken": False
-                    }
-                    position_times[symbol] = datetime.now(timezone.utc)
-                    logging.info(f"[SYNC POSITION] {symbol} imported with qty={qty:.6f} @ {entry_price:.4f}")
-                    save_state()
-=======
-                    positions[symbol] = {
-                        "side": "long",
-                        "entry_price": entry_price,
-                        "quantity":    qty,
-                        "sl":          entry_price * (1 - SL_PCT_LONG),
-                        "tp":          entry_price * (1 + TP_PCT),
-                        "be_trigger":  entry_price * (1 + BE_PCT),
-                        "be_moved":    False,
-                        "risk":        None,
-                        "partial_taken": False
-                    }
-                    position_times[symbol] = datetime.now(timezone.utc)
-                    logging.info(f"[SYNC POSITION] {symbol} imported with qty={qty:.6f} @ {entry_price:.4f}")
-                    save_state()
->>>>>>> 7c63bd77
-            else:
-                if positions.get(symbol) is not None:
-                    positions[symbol] = None
-                    position_times[symbol] = None
-                    logging.info(f"[SYNC] Cleared position for {symbol} (dust or no balance).")
-        except Exception as e:
-            logging.error(f"[SYNC ERROR] {symbol}: {e}")
-            traceback.print_exc()
-
-def main_loop():
-    """
-    This is the heart of the bot. It loops continuously, doing:
-      1) Sync any externally placed spot positions with our local state.
-      2) For each symbol, fetch 15m & 1h data, compute indicators, decide “math‐signal.”
-      3) Fetch 1m→15m features, scale and ask IA model → decide “IA‐signal.”
-      4) If no position is open, and both signals are True, place a market BUY per our risk sizing.
-      5) If there IS a position, manage it: partial exit, breakeven move, full TP/SL, record PnL.
-      6) Sleep a short while, then repeat.
-    """
-    global current_equity, equity_high
-
-    while True:
-        try:
-            # Step A: Sync balances → keep local state consistent
-            sync_positions_with_binance()
-            # Evaluate predictions for completed bars
-            evaluate_predictions()
-            # Step B: For each symbol, attempt entry or manage existing pos
-            for symbol in PAIRS:
-                try:
-                    # Fetch 15m and 1h data once up front to speed things up
-                    df15 = fetch_klines_df(symbol, Client.KLINE_INTERVAL_15MINUTE, limit=100)
-                    df1h = fetch_klines_df(symbol, Client.KLINE_INTERVAL_1HOUR, limit=50)
-                    if df15.shape[0] < 50 or df1h.shape[0] < 30:
-                        continue
-
-                    # Skip pairs with only stale candles (older than 2 days)
-                    from datetime import datetime, timezone, timedelta
-                    now_utc = datetime.now(timezone.utc)
-                    if not df15.empty and (now_utc - df15.index[-1]) > timedelta(days=2):
-                        logging.info(f"[{symbol}] SKIP: last 15m candle older than 2 days ({df15.index[-1]})")
-                        continue
-                    if not df1h.empty and (now_utc - df1h.index[-1]) > timedelta(days=2):
-                        logging.info(f"[{symbol}] SKIP: last 1h candle older than 2 days ({df1h.index[-1]})")
-                        continue
-
-<<<<<<< HEAD
-                    # Update equity_high & dynamic risk:
-                    if current_equity <= 0:
-                        trade_risk = BASE_RISK
-                    else:
-                        drawdown = (current_equity / equity_high) - 1.0
-                        if drawdown < -DD_STOP_PCT:
-=======
-                    # Update equity_high & dynamic risk:
-                    if current_equity <= 0:
-                        trade_risk = BASE_RISK
-                    else:
-                        drawdown = (current_equity / equity_high) - 1.0
-                        if drawdown < -DD_STOP_PCT:
->>>>>>> 7c63bd77
-                            trade_risk = 0.005
-                        elif current_equity > INITIAL_CAPITAL * 1.5:
-                            trade_risk = 0.005
-                        elif current_equity > INITIAL_CAPITAL * 1.2:
-                            trade_risk = 0.015
-                        else:
-                            trade_risk = BASE_RISK
-
-                    state = positions.get(symbol)
-
-<<<<<<< HEAD
-                    # ─── ENTRY LOGIC ───
-                    if state is None:
-                        if not combined_entry_check(symbol):
-                            continue
-
-                        price = float(client.get_symbol_ticker(symbol=symbol)["price"])
-                        entry_price = price
-                        sl_price    = entry_price * (1 - SL_PCT_LONG)
-                        tp_price    = entry_price * (1 + TP_PCT)
-                        be_trigger  = entry_price * (1 + BE_PCT)
-=======
-                    # ─── ENTRY LOGIC ───
-                    if state is None:
-                        if not combined_entry_check(symbol):
-                            continue
-
-                        price = float(client.get_symbol_ticker(symbol=symbol)["price"])
-                        entry_price = price
-                        sl_price    = entry_price * (1 - SL_PCT_LONG)
-                        tp_price    = entry_price * (1 + TP_PCT)
-                        be_trigger  = entry_price * (1 + BE_PCT)
->>>>>>> 7c63bd77
-
-                        # Cálculo de posição baseado em risco
-                        if current_equity <= 0:
-                            risk_amount = INITIAL_CAPITAL * trade_risk
-                        else:
-                            risk_amount = current_equity * trade_risk
-                        position_size = risk_amount / max(entry_price - sl_price, 1e-8)
-
-                        # Verificar saldo USDC e ajustes de tamanho
-                        bal = client.get_asset_balance(asset="USDC")
-                        usdc_free = float(bal["free"]) if bal and bal.get("free") else 0.0
-                        if usdc_free >= 50:
-                            max_cost = usdc_free * 0.5 * 0.99
-                        else:
-                            max_cost = usdc_free * 0.99
-                        cost = position_size * entry_price
-                        if cost > max_cost:
-                            cost = max_cost
-                            position_size = cost / entry_price
-
-<<<<<<< HEAD
-                        min_trade = MIN_TRADE_BY_PAIR.get(symbol, MIN_USDC_TRADE)
-                        if cost < min_trade:
-                            logging.info(f"[{symbol}] SKIP ENTRY: cost {cost:.2f} < minimum {min_trade:.2f}")
-                            continue
-
-                        # Efetivar ordem de compra
-                        try:
-                            order = client.order_market_buy(symbol=symbol, quoteOrderQty=round(cost,2))
-                            fills = order.get('fills', [])
-                            qty_filled = sum(float(fill["qty"]) for fill in fills)
-                            if qty_filled <= 0:
-                                logging.error(f"[{symbol}] ORDER ERROR: nenhuma quantidade preenchida")
-                                continue
-                            avg_price = (
-                                sum(float(fill["price"]) * float(fill["qty"]) for fill in fills) / qty_filled
-                            )
-
-                            # Armazenar posição
-                            positions[symbol] = {
-                                "side": "long",
-                                "entry_price": avg_price,
-                                "quantity": qty_filled,
-                                "sl": avg_price * (1 - SL_PCT_LONG),
-                                "tp": avg_price * (1 + TP_PCT),
-                                "be_trigger": avg_price * (1 + BE_PCT),
-                                "be_moved": False,
-                                "risk": trade_risk,
-                                "partial_taken": False
-                            }
-                            position_times[symbol] = datetime.now(timezone.utc)
-                            register_trade("BUY", symbol, qty_filled, avg_price, "MATH+IA_REG+CLF+RF(2)")
-                            send_telegram(f"🟢 BUY {symbol} qty={qty_filled:.6f} @ {avg_price:.4f}")
-                            save_state()
-
-                            logging.info(f"[{symbol}] ENTRY EXECUTED: qty={qty_filled:.6f} @ price={avg_price:.4f}")
-
-                        except BinanceAPIException as e:
-                            logging.error(f"[{symbol}] ORDER ERROR BUY: {e}")
-                        except Exception as e:
-                            logging.error(f"[{symbol}] ORDER ERROR BUY (other): {e}")
-                            traceback.print_exc()
-
-
-                    # ——— POSITION MANAGEMENT ———
-                    else:
-                        pos = state
-                        entry_price = Decimal(str(pos['entry_price']))
-                        qty         = Decimal(str(pos['quantity']))
-                        side        = pos.get('side','long')
-                        try:
-                            price = float(client.get_symbol_ticker(symbol=symbol)["price"])
-                        except Exception as e:
-                            logging.error(f"[{symbol}] PRICE FETCH ERROR: {e}")
-                            continue
-                        current_price = Decimal(str(price))
-                        rules = get_symbol_rules(symbol)
-=======
-                        min_trade = MIN_TRADE_BY_PAIR.get(symbol, MIN_USDC_TRADE)
-                        if cost < min_trade:
-                            logging.info(f"[{symbol}] SKIP ENTRY: cost {cost:.2f} < minimum {min_trade:.2f}")
-                            continue
-
-                              # Efetivar ordem de compra
-                        try:
-                            order = client.order_market_buy(symbol=symbol, quoteOrderQty=round(cost, 2))
-                            fills = order.get('fills', [])
-                            qty_filled = sum(float(fill["qty"]) for fill in fills)
-                            if qty_filled <= 0:
-                                logging.error(f"[{symbol}] ORDER ERROR: nenhuma quantidade preenchida")
-                                continue
-                            avg_price = (
-                                sum(float(fill["price"]) * float(fill["qty"]) for fill in fills) / qty_filled
-                            )
-
-                            # Armazenar posição
-                            positions[symbol] = {
-                                "side": "long",
-                                "entry_price": avg_price,
-                                "quantity": qty_filled,
-                                "sl": avg_price * (1 - SL_PCT_LONG),
-                                "tp": avg_price * (1 + TP_PCT),
-                                "be_trigger": avg_price * (1 + BE_PCT),
-                                "be_moved": False,
-                                "risk": trade_risk,
-                                "partial_taken": False
-                            }
-                            position_times[symbol] = datetime.now(timezone.utc)
-                            register_trade("BUY", symbol, qty_filled, avg_price, "MATH+IA_REG+CLF+RF(2)")
-                            send_telegram(f"🟢 BUY {symbol} qty={qty_filled:.6f} @ {avg_price:.4f}")
-                            save_state()
-
-                            logging.info(f"[{symbol}] ENTRY EXECUTED: qty={qty_filled:.6f} @ price={avg_price:.4f}")
-
-                        except BinanceAPIException as e:
-                            logging.error(f"[{symbol}] ORDER ERROR BUY: {e}")
-                        except Exception as e:
-                            logging.error(f"[{symbol}] ORDER ERROR BUY (other): {e}")
-                            traceback.print_exc()
-
-
-                    # ——— POSITION MANAGEMENT ———
-                    else:
-                        pos = state
-                        entry_price = Decimal(str(pos['entry_price']))
-                        qty         = Decimal(str(pos['quantity']))
-                        side        = pos.get('side','long')
-                        try:
-                            price = float(client.get_symbol_ticker(symbol=symbol)["price"])
-                        except Exception as e:
-                            logging.error(f"[{symbol}] PRICE FETCH ERROR: {e}")
-                            continue
-                        current_price = Decimal(str(price))
-                        rules = get_symbol_rules(symbol)
->>>>>>> 7c63bd77
-
-                        # 1) Partial exit logic
-                        try:
-                            if (not pos.get('partial_taken', False)) and (side=='long'):
-                                partial_trigger = entry_price * (Decimal('1') + PARTIAL_PCT)
-                                if current_price >= partial_trigger:
-                                    # Sell 50%
-                                    partial_qty = (qty * PARTIAL_SIZE).quantize(rules['step_size'], rounding=ROUND_DOWN)
-                                    logging.info(f"[PARTIAL SELL] {symbol}: step_size={rules['step_size']}, min_qty={rules['min_qty']}, initial partial_qty={partial_qty}")
-                                    if partial_qty >= rules['min_qty']:
-                                        attempt_qty = partial_qty
-                                        max_retries = 8
-                                        retries = 0
-                                        while attempt_qty >= rules['min_qty'] and retries < max_retries:
-                                            # Always quantize to step_size
-                                            attempt_qty = (attempt_qty // rules['step_size']) * rules['step_size']
-                                            # Check available balance before each attempt
-                                            base = symbol.replace("USDC","")
-                                            bal = client.get_asset_balance(asset=base)
-                                            avail = Decimal(bal["free"]) if bal and bal.get("free") else Decimal('0')
-                                            if avail < rules['min_qty']:
-                                                logging.warning(f"[PARTIAL SELL] {symbol}: available balance {avail} < min_qty {rules['min_qty']}, skipping.")
-                                                break
-                                            if attempt_qty > avail:
-                                                logging.warning(f"[PARTIAL SELL] {symbol}: attempt_qty {attempt_qty} > available {avail}, adjusting down.")
-                                                attempt_qty = (avail // rules['step_size']) * rules['step_size']
-                                                if attempt_qty < rules['min_qty']:
-                                                    break
-                                            partial_qty_str = format(attempt_qty.normalize(), 'f').rstrip('0').rstrip('.')
-                                            try:
-                                                client.order_market_sell(symbol=symbol, quantity=partial_qty_str)
-                                                pos['quantity']      = float(qty - attempt_qty)
-                                                pos['sl']            = float(entry_price)   # move stop to breakeven
-                                                pos['partial_taken'] = True
-                                                profit = (current_price - entry_price) * attempt_qty
-                                                current_equity += float(profit)
-                                                register_trade("PARTIAL_SELL", symbol, float(attempt_qty), float(price), "Partial +0.8%")
-                                                logging.info(f"[PARTIAL SELL] {symbol}: qty={partial_qty_str} succeeded.")
-                                                break
-                                            except BinanceAPIException as e:
-                                                if 'LOT_SIZE' in str(e):
-                                                    attempt_qty = (attempt_qty - rules['step_size']).quantize(rules['step_size'], rounding=ROUND_DOWN)
-                                                    logging.warning(f"[PARTIAL SELL] {symbol}: LOT_SIZE error, retrying with qty={attempt_qty}")
-                                                    retries += 1
-                                                    continue
-                                                elif 'insufficient balance' in str(e).lower():
-                                                    logging.error(f"[PARTIAL SELL ERROR] {symbol}: Insufficient balance, aborting partial sell.")
-                                                    break
-                                                else:
-                                                    logging.error(f"[PARTIAL SELL ERROR] {symbol}: {e}")
-                                                    break
-                                        else:
-                                            logging.error(f"[PARTIAL SELL] {symbol}: Could not satisfy LOT_SIZE after retries. Final qty={attempt_qty}, step_size={rules['step_size']}, min_qty={rules['min_qty']}")
-                        except (DecimalException, Exception) as e:
-                            logging.error(f"[PARTIAL ERROR] {symbol}: {e}")
-
-                        # 2) Breakeven move
-                        if (not pos.get('be_moved', False)) and side=='long':
-                            if current_price >= Decimal(str(pos['be_trigger'])):
-                                pos['sl'] = float(entry_price)
-                                pos['be_moved'] = True
-
-                        # 3) Full take‐profit or stop‐loss
-                        reason = None
-                        sell_qty = float(pos['quantity'])
-                        # Use real-time price for stop-loss/take-profit
-                        try:
-                            ticker = client.get_symbol_ticker(symbol=symbol)
-                            realtime_price = Decimal(str(ticker['price']))
-                        except Exception as e:
-                            logging.error(f"[REALTIME PRICE ERROR] {symbol}: {e}")
-                            realtime_price = current_price  # fallback to last candle close
-                        if side=='long':
-                            if realtime_price >= Decimal(str(pos['tp'])):
-                                reason = 'Take Profit +2%'
-                            elif realtime_price <= Decimal(str(pos['sl'])):
-                                reason = 'Stop Loss 0.5%'
-
-                        if reason:
-                            try:
-                                # Determine exact sell size (all remaining)
-                                rules = get_symbol_rules(symbol)
-                                step = rules['step_size']
-                                sell_qty_dec = (Decimal(str(sell_qty)) / step).quantize(Decimal('1'), rounding=ROUND_DOWN) * step
-                                base = symbol.replace("USDC","")
-                                bal = client.get_asset_balance(asset=base)
-                                avail = Decimal(bal["free"]) if bal and bal.get("free") else Decimal('0')
-                                sell_qty_dec = min(sell_qty_dec, avail)
-                                logging.info(f"[EXIT ORDER] {symbol}: step_size={step}, min_qty={rules['min_qty']}, initial sell_qty={sell_qty_dec}")
-                                if sell_qty_dec <= 0:
-                                    logging.error(f"[EXIT SKIP] {symbol}: no {base} to sell")
-                                else:
-                                    if sell_qty_dec < rules['min_qty']:
-                                        logging.warning(f"[EXIT REJECT] {symbol}: qty {sell_qty_dec} < min_qty {rules['min_qty']}")
-                                    else:
-                                        notional_val = sell_qty_dec * current_price
-                                        if notional_val < rules['min_notional']:
-                                            logging.warning(f"[EXIT REJECT] {symbol}: notional {notional_val} < {rules['min_notional']}")
-                                        else:
-                                            attempt_qty = sell_qty_dec
-                                            max_retries = 8
-                                            retries = 0
-                                            while attempt_qty >= rules['min_qty'] and retries < max_retries:
-                                                # Always quantize to step_size and check for negative
-                                                attempt_qty = (attempt_qty // step) * step
-                                                if attempt_qty < rules['min_qty'] or attempt_qty <= 0:
-                                                    break
-                                                sell_qty_str = format(attempt_qty.normalize(), 'f').rstrip('0').rstrip('.')
-                                                try:
-                                                    order = client.order_market_sell(symbol=symbol, quantity=sell_qty_str)
-                                                    logging.info(f"[EXIT ORDER] SOLD {sell_qty_str} {symbol} @ {current_price} ({reason})")
-                                                    send_telegram(f"[SELL ATTEMPT] {symbol} qty={sell_qty_str} @ {price:.4f} SUCCESS ({reason})")
-                                                    # Remove position
-                                                    positions[symbol] = None
-                                                    position_times[symbol] = None
-                                                    profit = (current_price - entry_price) * attempt_qty
-                                                    current_equity += float(profit)
-                                                    if current_equity > equity_high:
-                                                        equity_high = current_equity
-                                                    register_trade("SELL", symbol, float(attempt_qty), float(price), reason)
-                                                    send_telegram(f"🔴 SELL {symbol} qty={sell_qty_str} @ {price:.4f} | {reason}")
-                                                    save_state()
-                                                    break
-                                                except BinanceAPIException as e:
-                                                    send_telegram(f"[SELL ATTEMPT] {symbol} qty={sell_qty_str} @ {price:.4f} FAILED: {e}")
-                                                    if 'LOT_SIZE' in str(e):
-                                                        attempt_qty = (attempt_qty - step).quantize(step, rounding=ROUND_DOWN)
-                                                        logging.warning(f"[EXIT ORDER] {symbol}: LOT_SIZE error, retrying with qty={attempt_qty}")
-                                                        retries += 1
-                                                        continue
-                                                    else:
-                                                        logging.error(f"[EXIT ERROR] {symbol}: {e}")
-                                                        break
-                                            else:
-                                                logging.error(f"[EXIT ORDER] {symbol}: Could not satisfy LOT_SIZE after retries. Final qty={attempt_qty}, step_size={step}, min_qty={rules['min_qty']}")
-                            except BinanceAPIException as e:
-                                logging.error(f"[EXIT ERROR] {symbol}: {e}")
-                                traceback.print_exc()
-                            except Exception as e:
-                                logging.error(f"[EXIT ERROR] {symbol} (other): {e}")
-                                traceback.print_exc()
-
-                except Exception as e:
-                    logging.error(f"[PAIR LOOP ERROR] {symbol}: {e}")
-                    traceback.print_exc()
-
-                time.sleep(0.2)  # avoid hammering Binance
-
-            # Repeat cycle after short delay
-            time.sleep(2)
-
-        except Exception as e:
-            logging.error(f"[MAIN LOOP ERROR] {e}")
-            traceback.print_exc()
-            time.sleep(10)
-
-# ─── ENTRY POINT ────────────────────────────────────────────────────────────────
-if __name__ == "__main__":
-    # 1) Load persisted state
-    load_state()
-
-    # 2) Initialize equity from account snapshot
-    try:
-        bal_usdc = client.get_asset_balance(asset="USDC")
-        usdc_free = float(bal_usdc["free"]) if bal_usdc and bal_usdc.get("free") else 0.0
-        total_val = usdc_free
-        for symbol in PAIRS:
-            base = symbol.replace("USDC","")
-            bal_base = client.get_asset_balance(asset=base)
-            qty = float(bal_base["free"]) if bal_base and bal_base.get("free") else 0.0
-            if qty > 0:
-                price = float(client.get_symbol_ticker(symbol=symbol)["price"])
-                total_val += qty * price
-        INITIAL_CAPITAL = total_val if total_val>0 else 0.0
-    except Exception as e:
-        logging.error(f"[INIT ERROR] could not fetch initial capital: {e}")
-        INITIAL_CAPITAL = 0.0
-
-    current_equity = INITIAL_CAPITAL
-    equity_high    = INITIAL_CAPITAL
-
-    # Start the main loop in a background thread
-    threading.Thread(target=main_loop, daemon=True).start()
-
-    # Keep the main thread alive indefinitely
-    while True:
+#!/usr/bin/env python3
+# -*- coding: utf-8 -*-
+# pipeline_combined_bot.py
+
+"""
+A live trading bot that only enters long positions when both:
+  1) The “math‐based” indicator strategy (EMA/MACD/rule‐based) fires a signal.
+  2) The IA model (XGBoost‐stacked classifier) predicts a high probability of positive next‐minute return.
+  
+All indicators used (EMA9, EMA50, EMA200, MACD, RSI, etc.) are computed on 15m and 1h data exactly as in the training pipeline, so that the IA model sees the same features it was trained on.
+If both “math” and “IA” agree on a long entry, the bot submits a market BUY to Binance.  
+Position management uses partial exits at +0.8%, breakeven at +0.5%, full take‐profit at +2%, and a 0.5% stop‐loss.  
+It tracks equity in USDC, adjusts risk dynamically based on drawdown/growth, and logs every trade to CSV + Telegram.
+"""
+
+import sys
+print(sys.executable)  # show which Python interpreter is running
+import os
+import time
+import json
+import csv
+import traceback
+import threading
+import logging
+from decimal import Decimal, ROUND_DOWN, DecimalException
+from datetime import datetime, timedelta, timezone
+
+import numpy as np
+import pandas as pd
+import joblib
+import requests
+import matplotlib.pyplot as plt
+
+from sklearn.preprocessing import LabelEncoder, StandardScaler
+from sklearn.calibration import CalibratedClassifierCV
+from xgboost import XGBClassifier, DMatrix, Booster
+from catboost import CatBoostClassifier
+from imblearn.over_sampling import SMOTE
+from scipy.stats import pearsonr
+
+
+from binance.client import Client
+from binance.exceptions import BinanceAPIException
+import skops.io as sio
+
+
+# ─── CONFIGURATION ─────────────────────────────────────────────────────────────
+
+
+API_KEY = ''
+API_SECRET = ''
+TELEGRAM_TOKEN = ''
+TELEGRAM_CHAT_ID = ''
+
+PAIRS = [
+    'BTCUSDC', 'ETHUSDC', 'BNBUSDC', 'XRPUSDC', 'ADAUSDC',
+    'SOLUSDC', 'DOGEUSDC', 'AVAXUSDC', 'DOTUSDC', 'TRXUSDC',
+    'LINKUSDC', 'MATICUSDC', 'LTCUSDC', 'SHIBUSDC', 'UNIUSDC',
+    'BCHUSDC', 'ICPUSDC', 'ETCUSDC', 'XLMUSDC', 'FILUSDC'
+]
+# Trading parameters (carry over from your backtest)
+BASE_RISK       = 0.03    # 1.5% of equity at risk per trade
+SL_PCT_LONG     = 0.005   # 0.5% stop‐loss below entry for long
+TP_PCT          = 0.06     # 2% take‐profit
+BE_PCT          = 0.002    # 0.5% breakeven trigger for long
+DD_STOP_PCT     = 0.10     # 10% drawdown threshold to reduce risk
+EMA_SHORT       = 9        # EMA(9) for 15m bars
+EMA_MEDIUM      = 50       # EMA(50)
+EMA_LONG        = 200      # EMA(200)
+PARTIAL_PCT     = Decimal('0.003')   # +0.8% partial take‐profit
+PARTIAL_SIZE    = Decimal('0.50')    # sell 50% at partial
+MIN_USDC_TRADE  = 5        # absolute minimum USDC per trade
+MIN_TRADE_BY_PAIR = {
+    'BTCUSDT': 10, 'ETHUSDT': 5, 'ADAUSDT': 2,
+    'SOLUSDT': 3, 'XRPUSDT': 2
+    # others default to MIN_USDC_TRADE if not listed
+}
+
+INITIAL_CAPITAL = None
+current_equity  = 0.0
+equity_high     = 0.0
+
+STATE_FILE = 'bot_positions_state.json'
+LOG_FILE   = 'bot_trades_log.csv'
+
+# ─── MODEL ARTIFACTS ────────────────────────────────────────────────────────────
+
+# Make sure this directory holds your saved scaler, regressor, classifier, etc.
+MODEL_DIR      = r"C:\Users\CES\Dropbox\Coisas\Coisas do PC\4\4.18_gpu_v5"
+SCALER_PATH    = os.path.join(MODEL_DIR, 'scaler.joblib')
+REG_MODEL_PATH = os.path.join(MODEL_DIR, 'xgb_reg.json')
+CLF_MODEL_PATH = os.path.join(MODEL_DIR, 'stacked_clf_v5.pkl')
+# SCALER_CLASSIFIER_PATH = os.path.join(MODEL_DIR, 'scaler_classifier.joblib')  # NEW: classifier scaler
+
+# Random Forest artifacts
+RF_ARTIFACTS_DIR = r"C:\Users\CES\Dropbox\Coisas\Coisas do PC\4\6.01"
+RF_SKOPS_PATH    = os.path.join(RF_ARTIFACTS_DIR, 'rf_model.skops')
+RF_FEATURES_PATH = os.path.join(RF_ARTIFACTS_DIR, 'rf_feature_columns.txt')
+
+# Thresholds
+CLF_THRESHOLD   = 0.69
+IA_REG_THRESHOLD = 0.01
+
+# Skip logging
+SKIP_LOG_FILE = 'bot_skip_log.csv'
+
+# Random Forest artifacts
+RF_ARTIFACTS_DIR = r"C:\Users\CES\Dropbox\Coisas\Coisas do PC\4\6.01"
+RF_SKOPS_PATH    = os.path.join(RF_ARTIFACTS_DIR, 'rf_model.skops')
+RF_FEATURES_PATH = os.path.join(RF_ARTIFACTS_DIR, 'rf_feature_columns.txt')
+
+# Thresholds
+CLF_THRESHOLD   = 0.69
+IA_REG_THRESHOLD = 0.01
+
+# Skip logging
+SKIP_LOG_FILE = 'bot_skip_log.csv'
+
+# ─── LOGGING SETUP ──────────────────────────────────────────────────────────────
+
+def setup_logging():
+    lg = logging.getLogger()
+    lg.setLevel(logging.INFO)
+    fmt = "%(asctime)s [%(levelname)s] %(message)s"
+    ch = logging.StreamHandler()
+    ch.setFormatter(logging.Formatter(fmt))
+    lg.addHandler(ch)
+    fh = logging.FileHandler(os.path.join(MODEL_DIR, "bot_process .log"), mode='w')
+    fh.setFormatter(logging.Formatter(fmt))
+    lg.addHandler(fh)
+
+# Utility: log trades to CSV
+def register_trade(tipo, symbol, qty, price, reason):
+
+    header = ['timestamp','type','symbol','qty','price','reason']
+    newrow = [
+        datetime.now(timezone.utc).strftime('%Y-%m-%d %H:%M:%S'),
+        tipo, symbol, f"{qty:.6f}", f"{price:.4f}", reason
+    ]
+
+    write_header = not os.path.exists(LOG_FILE)
+    with open(LOG_FILE, 'a', newline='') as f:
+        writer = csv.writer(f)
+        if write_header:
+            writer.writerow(header)
+        writer.writerow(newrow)
+    logging.info(f"[LOG] {tipo} {symbol} qty={qty:.6f} @ {price:.4f} | Reason: {reason}")
+
+# Utility: send a Telegram message
+def send_telegram(msg):
+    try:
+        url = f"https://api.telegram.org/bot{TELEGRAM_TOKEN}/sendMessage"
+        requests.get(url, params={'chat_id': TELEGRAM_CHAT_ID, 'text': msg}, timeout=5)
+    except Exception:
+        pass
+
+def log_skip(layer: str, symbol: str, info: str = ""):
+    """Register skip events to CSV and Telegram."""
+    msg = f"[SKIP][{layer}] {symbol} {info}".strip()
+    logging.info(msg)
+    send_telegram(msg)
+    header = ['timestamp', 'layer', 'symbol', 'info']
+    newrow = [datetime.now(timezone.utc).strftime('%Y-%m-%d %H:%M:%S'), layer, symbol, info]
+    write_header = not os.path.exists(SKIP_LOG_FILE)
+    with open(SKIP_LOG_FILE, 'a', newline='') as f:
+        writer = csv.writer(f)
+        if write_header:
+            writer.writerow(header)
+        writer.writerow(newrow)
+
+def log_skip(layer: str, symbol: str, info: str = ""):
+    """Register skip events to CSV and Telegram."""
+    msg = f"[SKIP][{layer}] {symbol} {info}".strip()
+    logging.info(msg)
+    send_telegram(msg)
+    header = ['timestamp', 'layer', 'symbol', 'info']
+    newrow = [datetime.now(timezone.utc).strftime('%Y-%m-%d %H:%M:%S'), layer, symbol, info]
+
+    write_header = not os.path.exists(SKIP_LOG_FILE)
+    with open(SKIP_LOG_FILE, 'a', newline='') as f:
+        writer = csv.writer(f)
+        if write_header:
+            writer.writerow(header)
+        writer.writerow(newrow)
+
+# --- FEATURE LIST LOADING AND SANITY CHECK ---
+FEATURE_COLUMNS_TXT = os.path.join(MODEL_DIR, 'feature_columns.txt')
+print(f"[DEBUG] Verificando {FEATURE_COLUMNS_TXT} ...")
+if os.path.exists(FEATURE_COLUMNS_TXT):
+    with open(FEATURE_COLUMNS_TXT) as f:
+        feature_columns_txt = [line.strip() for line in f if line.strip()]
+    print("[DEBUG] feature_columns.txt carregado:", feature_columns_txt)
+    logging.info(f"[FEATURES] feature_columns.txt loaded: {feature_columns_txt}")
+else:
+    feature_columns_txt = None
+    print(f"[DEBUG] feature_columns.txt NÃO encontrado em {FEATURE_COLUMNS_TXT}")
+    logging.warning(f"[FEATURES] feature_columns.txt not found at {FEATURE_COLUMNS_TXT}")
+
+def validate_model_features(model, features):
+    if hasattr(model, 'feature_names_in_'):
+        missing = set(model.feature_names_in_) - set(features)
+        extra = set(features) - set(model.feature_names_in_)
+        if missing:
+            raise ValueError(f"Features ausentes no DataFrame: {missing}")
+        if extra:
+            logging.warning(f"[FEATURES] Features extras no DataFrame: {extra}")
+    else:
+        logging.warning("[FEATURES] Model does not have feature_names_in_ attribute.")
+
+# ─── STATE MANAGEMENT ──────────────────────────────────────────────────────────
+
+positions = {}       # positions[symbol] → {fields…} or None if no position
+position_times = {}  # position_times[symbol] → datetime when entered
+
+def load_state():
+    """Load persisted positions from disk (adds 'partial_taken', 'be_moved', etc.)."""
+    global positions, position_times
+    if os.path.exists(STATE_FILE):
+        with open(STATE_FILE, 'r') as f:
+            data = json.load(f)
+        # Reconstruct positions + times
+        saved_pos = data.get('positions', {})
+        saved_times= data.get('times', {})
+        for s in PAIRS:
+            pos = saved_pos.get(s, None)
+            if pos:
+                # Ensure all required keys exist
+                pos.setdefault('side', 'long')
+                pos.setdefault('entry_price', pos.get('entry_price', 0.0))
+                pos.setdefault('quantity', pos.get('quantity', 0.0))
+                pos.setdefault('sl', pos.get('sl', 0.0))
+                pos.setdefault('tp', pos.get('tp', 0.0))
+                pos.setdefault('be_trigger', pos.get('be_trigger', 0.0))
+                pos.setdefault('be_moved', False)
+                pos.setdefault('risk', pos.get('risk', None))
+                pos.setdefault('partial_taken', False)
+                positions[s] = pos
+            else:
+                positions[s] = None
+            t = saved_times.get(s, None)
+            if t:
+                position_times[s] = datetime.fromisoformat(t)
+            else:
+                position_times[s] = None
+    else:
+        # Initialize empty
+        for s in PAIRS:
+            positions[s] = None
+            position_times[s] = None
+
+def save_state():
+    """Atomically write out the current positions + position_times to disk."""
+    data = {
+        'positions': {s: positions[s] for s in PAIRS if positions[s]},
+        'times': {s: position_times[s].isoformat() for s in PAIRS if position_times[s]}
+    }
+    tmp = STATE_FILE + '.tmp'
+    with open(tmp, 'w') as f:
+        json.dump(data, f, indent=2)
+    if os.path.exists(tmp):
+        os.replace(tmp, STATE_FILE)
+
+# ─── BINANCE SETUP ─────────────────────────────────────────────────────────────
+
+client = Client(API_KEY, API_SECRET)
+symbol_rules_cache = {}
+
+def get_symbol_rules(symbol):
+    """
+    Returns a dict with:
+      - step_size (Decimal)
+      - min_qty    (Decimal)
+      - min_notional (Decimal)
+    from Binance’s filters. Caches results.
+    """
+    if symbol in symbol_rules_cache:
+        return symbol_rules_cache[symbol]
+    info = client.get_symbol_info(symbol)
+    lot = next(f for f in info['filters'] if f['filterType']=='LOT_SIZE')
+    noti= next(f for f in info['filters'] if f['filterType']=='NOTIONAL')
+    rules = {
+        'step_size': Decimal(lot['stepSize']),
+        'min_qty':    Decimal(lot['minQty']),
+        'min_notional': Decimal(noti['minNotional'])
+    }
+    symbol_rules_cache[symbol] = rules
+    return rules
+
+# ─── INDICATOR CALCULATION ────────────────────────────────────────────────────
+
+def fetch_klines_df(symbol: str, interval: str, limit: int):
+    """
+    Fetches Binance KLINES and returns a DataFrame with:
+      ['open_time','open','high','low','close','volume','close_time', …].  
+    All numeric columns are cast to float.  
+    Last (incomplete) bar is dropped if needed.
+    Adds logging to help diagnose candle recency issues.
+    Supports batching for >1000 1m candles.
+    """
+    import time
+    import pandas as pd
+    from datetime import datetime, timezone
+    # --- Batch fetch for 1m candles if limit > 1000 ---
+    if interval == Client.KLINE_INTERVAL_1MINUTE and limit > 1000:
+        all_klines = []
+        batch_limit = 1000
+        end_time = None
+        remaining = limit
+        while remaining > 0:
+            fetch_limit = min(batch_limit, remaining)
+            params = dict(symbol=symbol, interval=interval, limit=fetch_limit)
+            if end_time:
+                params['endTime'] = end_time
+            klines = client.get_klines(**params)
+            if not klines:
+                break
+            all_klines = klines[:-1] + all_klines if end_time else klines + all_klines
+            # Prepare for next batch
+            end_time = klines[0][0] - 1  # fetch older candles next
+            remaining -= len(klines)
+            if len(klines) < fetch_limit:
+                break  # no more data
+        klines = all_klines[-limit:]  # ensure we only return the most recent 'limit' candles
+    else:
+        klines = client.get_klines(symbol=symbol, interval=interval, limit=limit)
+    df = pd.DataFrame(klines, columns=[
+        'open_time','open','high','low','close','volume',
+        'close_time','quote_vol','trades','taker_base_vol','taker_quote_vol','ignore'
+    ])
+    # Convert to proper dtypes
+    df[['open','high','low','close','volume']] = df[['open','high','low','close','volume']].astype(float)
+    # Drop last if bar still open
+    if not df.empty:
+        last_ct = int(df.iloc[-1]['close_time'])
+        if last_ct > int(time.time()*1000):
+            df = df.iloc[:-1]
+    # Convert open_time to pd.Timestamp (force UTC)
+    df['open_time'] = pd.to_datetime(df['open_time'], unit='ms', utc=True)
+    df.set_index('open_time', inplace=True)
+    # --- LOGGING: Check recency ---
+    if not df.empty:
+        last_candle_time = df.index[-1]
+        # Compute last candle close time
+        if interval == Client.KLINE_INTERVAL_15MINUTE:
+            last_candle_close = last_candle_time + pd.Timedelta('15min')
+            max_delay = pd.Timedelta('30min')
+        elif interval == Client.KLINE_INTERVAL_1HOUR:
+            last_candle_close = last_candle_time + pd.Timedelta('1h')
+            max_delay = pd.Timedelta('75min')
+        else:
+            # Default: treat as 15m
+            last_candle_close = last_candle_time + pd.Timedelta('15min')
+            max_delay = pd.Timedelta('30min')
+        now_utc = datetime.now(timezone.utc)
+        logging.info(f"[{symbol}] System UTC: {now_utc}, Last {interval} candle: {last_candle_time} (closes {last_candle_close})")
+        if (now_utc - last_candle_close) > max_delay:
+            logging.warning(f"[{symbol}] Último candle é antigo: {last_candle_time} fecha {last_candle_close} (agora: {now_utc})")
+            return pd.DataFrame()
+    else:
+        logging.warning(f"[{symbol}] DataFrame de candles vazio para {interval}.")
+    return df
+
+def compute_15m_indicators(df15: pd.DataFrame):
+    """
+    Given a 15m dataframe with columns ['open','high','low','close','volume'],
+    computes:
+      - ema9, ema50, ema200 on 15m close
+      - vol_sma = sma(volume,20)
+    Returns the augmented DataFrame with those columns.
+    """
+    df15['ema9']   = df15['close'].ewm(span=EMA_SHORT, adjust=False).mean()
+    df15['ema50']  = df15['close'].ewm(span=EMA_MEDIUM, adjust=False).mean()
+    df15['ema200'] = df15['close'].ewm(span=EMA_LONG, adjust=False).mean()
+    df15['vol_sma']= df15['volume'].rolling(20).mean()
+    return df15
+
+def compute_1h_macd(df1h: pd.DataFrame):
+    """
+    Given a 1h DataFrame, computes MACD = EMA12-EMA26,
+    MACD_SIGNAL = EMA(MACD,9). Returns the two Series.
+    """
+    close_1h = df1h['close']
+    ema12 = close_1h.ewm(span=12, adjust=False).mean()
+    ema26 = close_1h.ewm(span=26, adjust=False).mean()
+    macd   = ema12 - ema26
+    macd_signal = macd.ewm(span=9, adjust=False).mean()
+    return macd, macd_signal
+
+# ─── LOAD PRETRAINED IA MODELS ─────────────────────────────────────────────────
+
+logging.getLogger("urllib3").setLevel(logging.WARNING)
+logging.getLogger("matplotlib").setLevel(logging.WARNING)
+setup_logging()
+logging.info("Loading pretrained IA models (scaler, regressor, classifier)...")
+
+# 1) Load scaler
+scaler: StandardScaler = joblib.load(SCALER_PATH)
+
+# Dynamically set feature_columns to match scaler
+if hasattr(scaler, 'feature_names_in_'):
+    feature_columns = list(scaler.feature_names_in_)
+else:
+    # fallback: use n_features_in_ and warn
+    feature_columns = [f'f{i}' for i in range(scaler.n_features_in_)]
+    logging.warning(f"[SCALER] feature_names_in_ not found, using generic names: {feature_columns}")
+
+# Try to load a separate scaler for the classifier (68 features)
+SCALER_CLASSIFIER_PATH = os.path.join(MODEL_DIR, 'scaler_classifier.joblib')
+try:
+    scaler_classifier: StandardScaler = joblib.load(SCALER_CLASSIFIER_PATH)
+    logging.info(f"[SCALER_CLASSIFIER] Loaded classifier scaler from {SCALER_CLASSIFIER_PATH}")
+except Exception as e:
+    scaler_classifier = scaler  # fallback to regressor scaler
+    logging.warning(f"[SCALER_CLASSIFIER] Could not load classifier scaler: {e}. Using regressor scaler as fallback (may cause feature mismatch errors!)")
+
+# 2) Load XGBoost regression model (to predict next‐minute return)
+#    We will only use direction_accuracy on reg if we ever want to log it; we rely on classifier probabilities.
+regressor = DMatrix(np.zeros((1,1)))  # placeholder
+xgb_reg = None
+try:
+    # Try to load as Booster directly
+    xgb_reg = Booster()
+    xgb_reg.load_model(REG_MODEL_PATH)
+except Exception:
+    logging.error("[MODEL LOAD ERROR] Could not load XGBoost regressor model.")
+
+# 3) Load stacked classifier + calibration
+stacked_clf: CalibratedClassifierCV = joblib.load(CLF_MODEL_PATH)
+
+logging.info("IA models loaded successfully.")
+
+
+# --- Random Forest model (SKOPS) ---
+rf_model = None
+rf_feature_columns: list[str] = []
+try:
+    if os.path.exists(RF_SKOPS_PATH):
+        rf_model = sio.load(RF_SKOPS_PATH)
+        logging.info(f"[RF] Loaded model from {RF_SKOPS_PATH}")
+    else:
+        logging.warning(f"[RF] RF model not found at {RF_SKOPS_PATH}")
+except Exception as e:
+    rf_model = None
+    logging.exception(f"[RF] Failed to load model: {e}")
+
+try:
+    if os.path.exists(RF_FEATURES_PATH):
+        with open(RF_FEATURES_PATH) as f:
+            rf_feature_columns = [line.strip() for line in f if line.strip()]
+        logging.info(f"[RF] Loaded feature columns ({len(rf_feature_columns)})")
+    else:
+        logging.warning(f"[RF] Feature list not found at {RF_FEATURES_PATH}")
+except Exception as e:
+    rf_feature_columns = []
+    logging.exception(f"[RF] Could not load feature list: {e}")
+
+RF_FEATURE_SAVE_DIR = os.path.join(RF_ARTIFACTS_DIR, 'runtime_rf_features')
+RF_SAVE_FEATURES = False
+
+def build_rf_features_15m(symbol: str) -> pd.DataFrame:
+    """Build RF features using 1m candles resampled to 15m."""
+    try:
+        df1m = fetch_klines_df(symbol, Client.KLINE_INTERVAL_1MINUTE, limit=1000)
+        if df1m.shape[0] < 20:
+            logging.warning(f"[RF] {symbol} insufficient 1m data")
+            return pd.DataFrame()
+        df1m = df1m[['open','high','low','close','volume']].sort_index()
+        df15 = df1m.resample('15min').agg({'open':'first','high':'max','low':'min','close':'last','volume':'sum'}).dropna()
+        if df15.empty:
+            return pd.DataFrame()
+
+        df15['return'] = df15['close'].pct_change()
+        df15['return_5min'] = df1m['close'].pct_change(5).resample('15min').last()
+        df15['roll_std_5min'] = df1m['close'].pct_change().rolling(5).std().resample('15min').last()
+        df15['symbol_id'] = LabelEncoder().fit_transform(pd.Series([symbol]*len(df15)))
+        df15['symbol_code'] = symbol
+        df15['open_time_unix'] = df15.index.view(np.int64)//10**9
+
+        feat = df15.iloc[[-1]].copy()
+        if rf_feature_columns:
+            missing = [c for c in rf_feature_columns if c not in feat.columns]
+            if missing:
+                logging.warning(f"[RF] {symbol} missing columns: {missing}")
+                return pd.DataFrame()
+            feat = feat.reindex(columns=rf_feature_columns)
+
+        if feat.isnull().any().any():
+            nan_cols = feat.columns[feat.isnull().any()].tolist()
+            logging.warning(f"[RF] {symbol} NaN columns: {nan_cols}")
+            return pd.DataFrame()
+
+        if RF_SAVE_FEATURES:
+            os.makedirs(RF_FEATURE_SAVE_DIR, exist_ok=True)
+            ts = datetime.now(timezone.utc).strftime('%Y%m%d_%H%M%S')
+            feat.to_csv(os.path.join(RF_FEATURE_SAVE_DIR, f"{symbol}_{ts}.csv"), index=False)
+
+        return feat
+    except Exception as e:
+        logging.exception(f"[RF] {symbol} feature build error: {e}")
+        return pd.DataFrame()
+
+def rf_model_validation(symbol: str) -> tuple[bool, int, np.ndarray]:
+    """Validate entry using RF model. Approves only if class 2 predicted."""
+    if rf_model is None:
+        return (False, None, None)
+    feat = build_rf_features_15m(symbol)
+    if feat.empty:
+        return (False, None, None)
+    try:
+        X = feat.to_numpy(dtype=np.float32)
+        proba = rf_model.predict_proba(X)[0]
+        pred_label = int(rf_model.predict(X)[0])
+        logging.info(f"[RF] {symbol} pred_label={pred_label}, proba={proba.tolist()}")
+        return (pred_label == 2, pred_label, proba)
+    except Exception as e:
+        logging.exception(f"[RF] {symbol} prediction error: {e}")
+        return (False, None, None)
+
+def combined_entry_check(symbol: str) -> bool:
+    """Sequential entry gate with math, IA reg, classifier and RF."""
+    math_ok = indicator_signal_long(symbol)
+    if not math_ok:
+        log_skip('MATH', symbol)
+        return False
+    ia_ok = ia_model_signal_long(symbol)
+    if not ia_ok:
+        log_skip('IA_REG', symbol)
+        return False
+    clf_ok = ia_model_classifier_validation(symbol, threshold=CLF_THRESHOLD)
+    if not clf_ok:
+        log_skip('CLF', symbol)
+        return False
+    rf_ok, rf_label, rf_proba = rf_model_validation(symbol)
+    if not rf_ok or rf_label != 2:
+        logging.info(f"[ENTRY] RF blocked: label={rf_label}")
+        log_skip(f'RF label={rf_label}', symbol)
+        return False
+    logging.info(f"[ENTRY APPROVED] MATH+IA_REG+CLF+RF(2) {symbol}")
+    send_telegram(f"[ENTRY APPROVED] MATH+IA_REG+CLF+RF(2) {symbol}")
+    return True
+
+# ─── ENTRY SIGNAL FUNCTION ─────────────────────────────────────────────────────
+
+
+def indicator_signal_long(symbol: str) -> bool:
+    """
+    Returns True if at least three of the following five conditions fire a LONG
+    signal:
+      - 15m EMA50 > EMA200 AND 15m MACD > MACD_SIGNAL
+      - 1h bar is bullish (close > open)
+      - recent 3 bars of EMA50 on 15m are monotonic increasing
+      - 15m volume >= 15m vol_sma
+      - price > EMA9 > EMA50 on the latest 15m bar
+    """
+    # Fetch last 100 bars of 15m and 1h
+    df15 = fetch_klines_df(symbol, Client.KLINE_INTERVAL_15MINUTE, limit=100)
+    if df15.shape[0] < 50:
+        return False
+    df15 = compute_15m_indicators(df15)
+    df1h = fetch_klines_df(symbol, Client.KLINE_INTERVAL_1HOUR, limit=50)
+    if df1h.shape[0] < 30:
+        return False
+    macd, macd_signal = compute_1h_macd(df1h)
+
+    # Latest 15m bar
+    bar15 = df15.iloc[-1]
+    price = bar15['close']
+
+    # Condition 1: 15m EMA50 > EMA200 AND MACD > MACD_SIGNAL
+    cond1 = (bar15['ema50'] > bar15['ema200']) and (macd.iloc[-1] > macd_signal.iloc[-1])
+    # Condition 2: 1h bullish bar
+    bar1h = df1h.iloc[-1]
+    cond2 = bar1h['close'] > bar1h['open']
+    # Condition 3: recent EMA50 monotonic increasing over last 3 bars
+    if df15.shape[0] >= 4:
+        ema50_recent = df15['ema50'].iloc[-4:-1]
+        cond3 = ema50_recent.is_monotonic_increasing
+    else:
+        cond3 = False
+    # Condition 4: 15m volume >= vol_sma
+    cond4 = bar15['volume'] >= bar15['vol_sma']
+    # Condition 5: price > EMA9 > EMA50
+    cond5 = (price > bar15['ema9']) and (bar15['ema9'] > bar15['ema50'])
+
+    # Score system: need at least 3 of 5 conditions to pass
+    score = sum([cond1, cond2, cond3, cond4, cond5])
+    return score >= 3
+
+# ─── IA MODEL SIGNAL FUNCTION ──────────────────────────────────────────────────
+
+prediction_log = []  # each entry: dict(symbol, bar_time, pred_return)
+
+def record_prediction(symbol: str, bar_time: pd.Timestamp, pred_return: float):
+    """Store each prediction so we can later compare it to the real move."""
+    prediction_log.append({
+        "symbol": symbol,
+        "bar_time": bar_time,
+        "pred_return": pred_return,
+    })
+
+def evaluate_predictions():
+    """
+    Look through prediction_log for any entries whose bar_time + 15m has elapsed,
+    fetch that closing price, compute the actual return, and log MAE/DirAcc so far.
+    """
+    now = datetime.now(timezone.utc)  # Use timezone-aware UTC datetime
+    window = timedelta(minutes=15)
+    done = []
+    errors = []
+    correct_dir = 0
+
+    for entry in prediction_log:
+        target_time = entry["bar_time"] + window
+        if now < target_time:
+            continue
+
+        # fetch exactly the two bars we need
+        df15 = fetch_klines_df(entry["symbol"], Client.KLINE_INTERVAL_15MINUTE, limit=2)
+        # make sure index is sorted
+        df15 = df15.sort_index()
+
+        # find the row at entry["bar_time"] and at target_time
+        if entry["bar_time"] in df15.index and target_time in df15.index:
+            close0 = df15.loc[entry["bar_time"],  "close"]
+            close1 = df15.loc[target_time,         "close"]
+            actual = (close1/close0) - 1.0
+            errors.append(abs(actual - entry["pred_return"]))
+            # direction‐accuracy
+            if np.sign(actual) == np.sign(entry["pred_return"]):
+                correct_dir += 1
+            done.append(entry)
+
+    # clean up evaluated
+    for e in done:
+        prediction_log.remove(e)
+
+    if done:
+        mae       = np.mean(errors)
+        dir_acc   = correct_dir / len(done)
+        msg = f"[EVAL] {len(done)} preds ⇒ MAE={mae:.4%}, DirAcc={dir_acc:.1%}"
+        logging.info(msg)
+        send_telegram(msg)
+
+def ia_model_signal_long(symbol: str) -> bool:
+    """
+    Gera sinal de entrada LONG baseado na previsão de retorno do regressor XGBoost.
+    Só retorna True se:
+      1) Replique o pipeline de features de 1m → 15m exatamente como no treino.
+      2) Prever retorno com xgb_reg e for ≥ 1% (0.01).
+
+    """
+    # 1) Busca 3000 candles de 1m e resample para 15m
+    df1m = fetch_klines_df(symbol, Client.KLINE_INTERVAL_1MINUTE, limit=3000)
+    print(f"[IA_MODEL] {symbol} df1m.shape={df1m.shape}")
+    logging.info(f"[IA_MODEL] {symbol} df1m.shape={df1m.shape}")
+    if df1m.shape[0] < 60:
+        print(f"[IA_MODEL] {symbol} SKIP ENTRY: menos de 60 candles 1m disponíveis")
+        logging.info(f"[IA_MODEL] {symbol} SKIP ENTRY: menos de 60 candles 1m disponíveis")
+        return False
+    df1m = df1m[['open','high','low','close','volume']].sort_index()
+    df15 = df1m.resample('15min').agg({
+        'open':   'first',
+        'high':   'max',
+        'low':    'min',
+        'close':  'last',
+        'volume': 'sum'
+    }).dropna()
+    print(f"[IA_MODEL] {symbol} df15.shape(before dropna)={df15.shape}")
+    logging.info(f"[IA_MODEL] {symbol} df15.shape(before dropna)={df15.shape}")
+    # 2) Recalcula todas as features usadas no treino
+    df15['return']       = df15['close'].pct_change()
+    df15['price_change'] = df15['close'] - df15['open']
+    df15['volatility']   = df15['return'].rolling(14).std()
+    df15['direction']    = np.sign(df15['return']).fillna(0)
+
+    df15['sma_20']  = df15['close'].rolling(20).mean()
+    df15['ema_50']  = df15['close'].ewm(span=50,  adjust=False).mean()
+    df15['ema_9']   = df15['close'].ewm(span=9,   adjust=False).mean()  # ensure present
+    df15['ema_200'] = df15['close'].ewm(span=200, adjust=False).mean()  # ensure present
+
+    from ta.trend      import ADXIndicator
+    from ta.momentum   import RSIIndicator, StochasticOscillator, TSIIndicator
+    from ta.volume     import MFIIndicator
+    from ta.volatility import BollingerBands
+
+    df15['adx_14']   = ADXIndicator(df15['high'], df15['low'], df15['close'], window=14).adx()
+    df15['rsi_14']   = RSIIndicator(df15['close'], window=14).rsi()
+    sto              = StochasticOscillator(df15['high'], df15['low'], df15['close'], window=14, smooth_window=3)
+    df15['sto_k']    = sto.stoch()
+    df15['sto_d']    = sto.stoch_signal()
+    df15['macd']     = df15['close'].ewm(span=12, adjust=False).mean() - df15['close'].ewm(span=26, adjust=False).mean()
+    df15['macd_sig'] = df15['macd'].ewm(span=9, adjust=False).mean()
+    df15['roc_10']   = df15['close'].pct_change(10)
+    df15['tsi_25']   = TSIIndicator(df15['close'], window_slow=25, window_fast=13).tsi()
+
+    hl = df15['high'] - df15['low']
+    hc = (df15['high'] - df15['close'].shift()).abs()
+    lc = (df15['low']  - df15['close'].shift()).abs()
+    df15['atr_14']   = pd.concat([hl,hc,lc], axis=1).max(axis=1).rolling(14).mean()
+    bb              = BollingerBands(df15['close'], window=20, window_dev=2)
+    df15['bb_width']     = bb.bollinger_hband() - bb.bollinger_lband()
+    df15['bb_percent_b'] = bb.bollinger_pband()
+
+    df15['dc_width']     = df15['high'].rolling(20).max() - df15['low'].rolling(20).min()
+    df15['vol_ma_20']    = df15['volume'].rolling(20).mean()
+    df15['vol_ratio_20'] = df15['volume'] / df15['vol_ma_20']
+    df15['obv']          = (np.sign(df15['close'].diff()) * df15['volume']).cumsum()
+    df15['vpt']          = (df15['close'].pct_change() * df15['volume']).cumsum()
+
+    for p in [5,10,20,60]:
+        df15[f'ret_{p}']     = df15['close'].pct_change(p)
+        df15[f'logret_{p}']  = np.log(df15['close']/df15['close'].shift(p))
+        df15[f'roll_std_{p}']= df15['return'].rolling(p).std()
+        df15[f'roll_skew_{p}']= df15['return'].rolling(p).skew()
+    # Add roll_std_6 for compatibility with old scaler
+    df15['roll_std_6'] = df15['return'].rolling(6).std()
+
+    # Candle anatomy features
+    df15['upper_shadow'] = df15['high'] - df15[['close','open']].max(axis=1)
+    df15['lower_shadow'] = df15[['close','open']].min(axis=1) - df15['low']
+    df15['body_size']    = (df15['close'] - df15['open']).abs()
+
+    # Money Flow Index
+    df15['mfi_14'] = MFIIndicator(df15['high'], df15['low'], df15['close'], df15['volume'], window=14).money_flow_index()
+
+    # 5-min return alias (for return_5min)
+    df15['return_5min'] = df15['close'].pct_change(5)
+
+    df15['minute']            = df15.index.minute
+    df15['hour']              = df15.index.hour
+    df15['dayofweek']         = df15.index.dayofweek
+    df15['dayofmonth']        = df15.index.day
+    df15['month']             = df15.index.month
+    df15['year']              = df15.index.year
+    df15['day']               = df15.index.day
+    df15['weekday']           = df15.index.weekday
+    df15['is_month_end']      = df15.index.is_month_end.astype(int)
+    df15['is_month_start']    = df15.index.is_month_start.astype(int)
+    df15['is_quarter_end']    = df15.index.is_quarter_end.astype(int)
+    df15['mins_since_daystart']= df15.index.hour*60 + df15.index.minute
+    df15['hour_sin']          = np.sin(2*np.pi*df15['hour']/24)
+    df15['hour_cos']          = np.cos(2*np.pi*df15['hour']/24)
+    df15['dow_sin']           = np.sin(2*np.pi*df15['dayofweek']/7)
+    df15['dow_cos']           = np.cos(2*np.pi*df15['dayofweek']/7)
+
+    df15['symbol_id'] = LabelEncoder().fit_transform(pd.Series([symbol]*len(df15)))
+
+    # 3) Última linha completa
+    df15.dropna(inplace=True)
+    if df15.empty:
+        print(f"[IA_MODEL] {symbol} SKIP ENTRY: df15.dropna() resultou vazio")
+        logging.info(f"[IA_MODEL] {symbol} SKIP ENTRY: df15.dropna() resultou vazio")
+        return False
+    feat = df15.iloc[[-1]]
+    # Ensure all 57 features are present (fill missing with NaN)
+    feat = ensure_all_features(feat, feature_columns)
+    # Align columns to scaler.feature_names_in_ (robust to order and missing/extra columns)
+    expected_features = list(scaler.feature_names_in_)
+    X_feat = feat.reindex(columns=expected_features).astype('float32')
+    # Debug logging for feature alignment
+    logging.info(f"[DEBUG][IA_MODEL] {symbol} X_feat shape: {X_feat.shape}")
+    logging.info(f"[DEBUG][IA_MODEL] {symbol} X_feat columns: {list(X_feat.columns)}")
+    logging.info(f"[DEBUG][IA_MODEL] {symbol} Expected features: {list(scaler.feature_names_in_)}")
+    logging.info(f"[DEBUG][IA_MODEL] {symbol} Any NaNs: {X_feat.isnull().any().any()}")
+    # Check for missing or extra features
+    missing = set(expected_features) - set(X_feat.columns)
+    extra = set(X_feat.columns) - set(expected_features)
+    if missing or extra:
+        logging.error(f"[IA_MODEL] {symbol} Feature mismatch: missing={missing}, extra={extra}")
+        return False
+    # 5) Escala e prevê com o regressor
+    Xs = scaler.transform(X_feat)
+
+    pred_return = float(xgb_reg.predict(DMatrix(Xs))[0])
+    logging.info(f"[IA_MODEL] {symbol} pred_return={pred_return:.6f}")
+    # Record prediction for later evaluation
+    bar_time = feat.index[-1]  # pd.Timestamp of the bar used for prediction
+    record_prediction(symbol, bar_time, pred_return)
+    if pred_return < IA_REG_THRESHOLD:
+        logging.info(f"[IA_MODEL] {symbol} SKIP ENTRY: pred_return={pred_return:.6f} < {IA_REG_THRESHOLD}")
+        return False
+    # Envia mensagem no Telegram quando IA retornar True
+    send_telegram(f"[IA_MODEL] {symbol} IA-model TRUE! pred_return={pred_return:.6f}")
+    return True
+
+
+# Lista de features exata usada pelo classificador (MUST match scaler)
+
+
+def ensure_all_features(feat, feature_list):
+    """
+    Ensures all features in feature_list are present in feat DataFrame.
+    Fills missing columns with np.nan and logs a warning if any are missing.
+    """
+    import numpy as np
+    missing = [f for f in feature_list if f not in feat.columns]
+    if missing:
+        for f in missing:
+            feat[f] = np.nan
+        logging.warning(f"[FEATURE ALIGNMENT] Missing features filled with NaN: {missing}")
+    # Reorder columns
+    feat = feat.reindex(columns=feature_list)
+    return feat
+
+def ia_model_classifier_validation(symbol: str, threshold: float = 0.6) -> bool:
+    """
+    Valida a entrada usando o classificador stacked_clf.
+    Retorna True se a probabilidade de alta for maior que o threshold.
+    """
+    logging.info(f"[IA_CLASSIFIER] {symbol} chamada para validação (threshold={threshold})")
+    try:
+        # 1. Busca candles e calcula features (igual ao pipeline do regressor)
+        df1m = fetch_klines_df(symbol, Client.KLINE_INTERVAL_1MINUTE, limit=3000)
+        if df1m.shape[0] < 60:
+            logging.info(f"[IA_CLASSIFIER] {symbol} SKIP: menos de 60 candles 1m disponíveis")
+            return False
+        df1m = df1m[['open','high','low','close','volume']].sort_index()
+        df15 = df1m.resample('15min').agg({
+            'open':   'first',
+            'high':   'max',
+            'low':    'min',
+            'close':  'last',
+            'volume': 'sum'
+        }).dropna()
+        # FULL feature engineering block (identical to regressor, for 68 features)
+        df15['return']       = df15['close'].pct_change()
+        df15['price_change'] = df15['close'] - df15['open']
+        df15['volatility']   = df15['return'].rolling(14).std()
+        df15['direction']    = np.sign(df15['return']).fillna(0)
+        df15['sma_20']  = df15['close'].rolling(20).mean()
+        df15['ema_50']  = df15['close'].ewm(span=50,  adjust=False).mean()
+        df15['ema_9']   = df15['close'].ewm(span=9,   adjust=False).mean()
+        df15['ema_200'] = df15['close'].ewm(span=200, adjust=False).mean()
+        from ta.trend      import ADXIndicator
+        from ta.momentum   import RSIIndicator, StochasticOscillator, TSIIndicator
+        from ta.volume     import MFIIndicator
+        from ta.volatility import BollingerBands
+        df15['adx_14']   = ADXIndicator(df15['high'], df15['low'], df15['close'], window=14).adx()
+        df15['rsi_14']   = RSIIndicator(df15['close'], window=14).rsi()
+        sto              = StochasticOscillator(df15['high'], df15['low'], df15['close'], window=14, smooth_window=3)
+        df15['sto_k']    = sto.stoch()
+        df15['sto_d']    = sto.stoch_signal()
+        df15['macd']     = df15['close'].ewm(span=12, adjust=False).mean() - df15['close'].ewm(span=26, adjust=False).mean()
+        df15['macd_sig'] = df15['macd'].ewm(span=9, adjust=False).mean()
+        df15['roc_10']   = df15['close'].pct_change(10)
+        df15['tsi_25']   = TSIIndicator(df15['close'], window_slow=25, window_fast=13).tsi()
+        hl = df15['high'] - df15['low']
+        hc = (df15['high'] - df15['close'].shift()).abs()
+        lc = (df15['low']  - df15['close'].shift()).abs()
+        df15['atr_14']   = pd.concat([hl,hc,lc], axis=1).max(axis=1).rolling(14).mean()
+        bb              = BollingerBands(df15['close'], window=20, window_dev=2)
+        df15['bb_width']     = bb.bollinger_hband() - bb.bollinger_lband()
+        df15['bb_percent_b'] = bb.bollinger_pband()
+        df15['dc_width']     = df15['high'].rolling(20).max() - df15['low'].rolling(20).min()
+        df15['vol_ma_20']    = df15['volume'].rolling(20).mean()
+        df15['vol_ratio_20'] = df15['volume'] / df15['vol_ma_20']
+        df15['obv']          = (np.sign(df15['close'].diff()) * df15['volume']).cumsum()
+        df15['vpt']          = (df15['close'].pct_change() * df15['volume']).cumsum()
+        for p in [5,10,20,60]:
+            df15[f'ret_{p}']     = df15['close'].pct_change(p)
+            df15[f'logret_{p}']  = np.log(df15['close']/df15['close'].shift(p))
+            df15[f'roll_std_{p}']= df15['return'].rolling(p).std()
+            df15[f'roll_skew_{p}']= df15['return'].rolling(p).skew()
+        # Add roll_std_6 for compatibility with old scaler
+        df15['roll_std_6'] = df15['return'].rolling(6).std()
+ 
+        # Candle anatomy features
+        df15['upper_shadow'] = df15['high'] - df15[['close','open']].max(axis=1)
+        df15['lower_shadow'] = df15[['close','open']].min(axis=1) - df15['low']
+        df15['body_size']    = (df15['close'] - df15['open']).abs()
+
+        # Money Flow Index
+        df15['mfi_14'] = MFIIndicator(df15['high'], df15['low'], df15['close'], df15['volume'], window=14).money_flow_index()
+
+        # 5-min return alias (for return_5min)
+        df15['return_5min'] = df15['close'].pct_change(5)
+
+        df15['minute']            = df15.index.minute
+        df15['hour']              = df15.index.hour
+        df15['dayofweek']         = df15.index.dayofweek
+        df15['dayofmonth']        = df15.index.day
+        df15['month']             = df15.index.month
+        df15['year']              = df15.index.year
+        df15['day']               = df15.index.day
+        df15['weekday']           = df15.index.weekday
+        df15['is_month_end']      = df15.index.is_month_end.astype(int)
+        df15['is_month_start']    = df15.index.is_month_start.astype(int)
+        df15['is_quarter_end']    = df15.index.is_quarter_end.astype(int)
+        df15['mins_since_daystart']= df15.index.hour*60 + df15.index.minute
+        df15['hour_sin']          = np.sin(2*np.pi*df15['hour']/24)
+        df15['hour_cos']          = np.cos(2*np.pi*df15['hour']/24)
+        df15['dow_sin']           = np.sin(2*np.pi*df15['dayofweek']/7)
+        df15['dow_cos']           = np.cos(2*np.pi*df15['dayofweek']/7)
+        df15['symbol_id'] = LabelEncoder().fit_transform(pd.Series([symbol]*len(df15)))
+        # 3) Última linha completa
+        df15.dropna(inplace=True)
+        if df15.empty:
+            logging.info(f"[IA_CLASSIFIER] {symbol} SKIP: df15.dropna() resultou vazio")
+            return False
+
+        feat = df15.iloc[[-1]]
+
+        # --- Alinhamento seguro das features para o classificador ---
+        # 1. Carrega a lista de features do classificador (68 features esperadas pelo scaler)
+        FEATURE_CLASSIFIER_TXT = os.path.join(MODEL_DIR, 'feature_classifier.txt')
+        if os.path.exists(FEATURE_CLASSIFIER_TXT):
+            with open(FEATURE_CLASSIFIER_TXT) as f:
+                feature_columns_classifier = [line.strip() for line in f if line.strip()]
+            logging.info(f"[IA_CLASSIFIER] Usando features de feature_classifier.txt ({len(feature_columns_classifier)} features)")
+        else:
+            # Fallback: tenta pegar do scaler salvo, depois genérico
+            if hasattr(scaler_classifier, 'feature_names_in_'):
+                feature_columns_classifier = list(scaler_classifier.feature_names_in_)
+                logging.warning(f"[IA_CLASSIFIER] feature_classifier.txt não encontrado, usando feature_names_in_ do scaler ({len(feature_columns_classifier)} features)")
+            else:
+                feature_columns_classifier = [f'f{i}' for i in range(scaler_classifier.n_features_in_)]
+                logging.warning(f"[SCALER_CLASSIFIER] feature_names_in_ not found, usando nomes genéricos: {feature_columns_classifier}")
+
+        # 2. Garante alinhamento e ordem das features do scaler (68)
+        X_feat = feat.reindex(columns=feature_columns_classifier).astype('float32')
+
+        # 3. Robustez: checa por features faltantes/NaN
+        missing = X_feat.columns[X_feat.isnull().all()]
+        if len(missing) > 0:
+            logging.warning(f"[IA_CLASSIFIER] Features presentes no modelo mas ausentes do cálculo: {missing.tolist()}")
+        if X_feat.isnull().any().any():
+            nan_cols = X_feat.columns[X_feat.isnull().any()].tolist()
+            logging.warning(f"[IA_CLASSIFIER] Features com NaN: {nan_cols}")
+            return False
+
+        # 4. Checagem de shape: scaler espera 68 features
+        if hasattr(scaler_classifier, 'n_features_in_') and scaler_classifier.n_features_in_ != len(feature_columns_classifier):
+            msg = f"[IA_CLASSIFIER ERROR] {symbol}: Feature shape mismatch, scaler espera: {scaler_classifier.n_features_in_}, alinhadas: {len(feature_columns_classifier)}"
+            logging.error(msg)
+            send_telegram(msg)
+            return False
+
+        # Debug logging antes do scaler
+        logging.info(f"[DEBUG][IA_CLASSIFIER] {symbol} X_feat shape (pré-scaler): {X_feat.shape}")
+        logging.info(f"[DEBUG][IA_CLASSIFIER] {symbol} X_feat columns (pré-scaler): {list(X_feat.columns)}")
+
+        # 5. Escala as features (agora shape deve ser [1, 68])
+        Xs = scaler_classifier.transform(X_feat)
+
+        # 6. Reduz para as features reais do modelo (tipicamente 57, ordem certa)
+        if hasattr(stacked_clf, 'feature_names_in_'):
+            model_features = list(stacked_clf.feature_names_in_)
+            Xs_df = pd.DataFrame(Xs, columns=feature_columns_classifier)
+            Xs_final = Xs_df.reindex(columns=model_features).astype('float32')
+            logging.info(f"[DEBUG][IA_CLASSIFIER] {symbol} Xs_final columns (modelo): {list(Xs_final.columns)}")
+        else:
+            Xs_final = Xs[:, :stacked_clf.n_features_in_]
+            logging.warning(f"[IA_CLASSIFIER] feature_names_in_ não encontrado no modelo, cortando colunas.")
+
+        # Checa shape final antes da predição
+        if Xs_final.shape[1] != stacked_clf.n_features_in_:
+            msg = f"[IA_CLASSIFIER ERROR] {symbol}: Feature shape mismatch FINAL, expected: {stacked_clf.n_features_in_}, got {Xs_final.shape[1]}"
+            logging.error(msg)
+            send_telegram(msg)
+            return False
+
+        # 7. Predição!
+        proba = stacked_clf.predict_proba(Xs_final)[0][1]
+        logging.info(f"[IA_CLASSIFIER] {symbol} prob_up={proba:.3f} (threshold={threshold})")
+        send_telegram(f"[IA_CLASSIFIER] {symbol} prob_up={proba:.3f} (threshold={threshold})")
+        return proba > threshold
+
+
+    except Exception as e:
+        logging.error(f"[IA_CLASSIFIER ERROR] {symbol}: {e}")
+        return False
+# ─── POSITION MANAGEMENT & MAIN LOOP ─────────────────────────────────────────────
+
+def sync_positions_with_binance():
+    """
+    Queries Binance spot balances. If a base‐asset balance > dust threshold exists, 
+    it populates positions[s] if not already present, using a structure analogous 
+    to what the bot uses for new positions.
+    """
+    for symbol in PAIRS:
+        base = symbol.replace("USDC","")
+        try:
+            bal = client.get_asset_balance(asset=base)
+            free_qty = Decimal(bal["free"]) if bal and bal.get("free") else Decimal('0')
+            rules = get_symbol_rules(symbol)
+            # Check if it's dust or no asset:
+            is_dust = (free_qty > 0) and ((free_qty < rules['min_qty']) or ((free_qty * Decimal(str(client.get_symbol_ticker(symbol=symbol)["price"]))) < rules['min_notional']))
+            if not is_dust and free_qty > 0:
+                if positions.get(symbol) is None:
+                    # Create an “imported” position skeleton
+                    entry_price = float(client.get_symbol_ticker(symbol=symbol)["price"])
+                    qty         = float(free_qty)
+
+                    positions[symbol] = {
+                        "side": "long",
+                        "entry_price": entry_price,
+                        "quantity":    qty,
+                        "sl":          entry_price * (1 - SL_PCT_LONG),
+                        "tp":          entry_price * (1 + TP_PCT),
+                        "be_trigger":  entry_price * (1 + BE_PCT),
+                        "be_moved":    False,
+                        "risk":        None,
+                        "partial_taken": False
+                    }
+                    position_times[symbol] = datetime.now(timezone.utc)
+                    logging.info(f"[SYNC POSITION] {symbol} imported with qty={qty:.6f} @ {entry_price:.4f}")
+                    save_state()
+
+            else:
+                if positions.get(symbol) is not None:
+                    positions[symbol] = None
+                    position_times[symbol] = None
+                    logging.info(f"[SYNC] Cleared position for {symbol} (dust or no balance).")
+        except Exception as e:
+            logging.error(f"[SYNC ERROR] {symbol}: {e}")
+            traceback.print_exc()
+
+def main_loop():
+    """
+    This is the heart of the bot. It loops continuously, doing:
+      1) Sync any externally placed spot positions with our local state.
+      2) For each symbol, fetch 15m & 1h data, compute indicators, decide “math‐signal.”
+      3) Fetch 1m→15m features, scale and ask IA model → decide “IA‐signal.”
+      4) If no position is open, and both signals are True, place a market BUY per our risk sizing.
+      5) If there IS a position, manage it: partial exit, breakeven move, full TP/SL, record PnL.
+      6) Sleep a short while, then repeat.
+    """
+    global current_equity, equity_high
+
+    while True:
+        try:
+            # Step A: Sync balances → keep local state consistent
+            sync_positions_with_binance()
+            # Evaluate predictions for completed bars
+            evaluate_predictions()
+            # Step B: For each symbol, attempt entry or manage existing pos
+            for symbol in PAIRS:
+                try:
+                    # Fetch 15m and 1h data once up front to speed things up
+                    df15 = fetch_klines_df(symbol, Client.KLINE_INTERVAL_15MINUTE, limit=100)
+                    df1h = fetch_klines_df(symbol, Client.KLINE_INTERVAL_1HOUR, limit=50)
+                    if df15.shape[0] < 50 or df1h.shape[0] < 30:
+                        continue
+
+                    # Skip pairs with only stale candles (older than 2 days)
+                    from datetime import datetime, timezone, timedelta
+                    now_utc = datetime.now(timezone.utc)
+                    if not df15.empty and (now_utc - df15.index[-1]) > timedelta(days=2):
+                        logging.info(f"[{symbol}] SKIP: last 15m candle older than 2 days ({df15.index[-1]})")
+                        continue
+                    if not df1h.empty and (now_utc - df1h.index[-1]) > timedelta(days=2):
+                        logging.info(f"[{symbol}] SKIP: last 1h candle older than 2 days ({df1h.index[-1]})")
+                        continue
+
+
+                    # Update equity_high & dynamic risk:
+                    if current_equity <= 0:
+                        trade_risk = BASE_RISK
+                    else:
+                        drawdown = (current_equity / equity_high) - 1.0
+                        if drawdown < -DD_STOP_PCT:
+
+                            trade_risk = 0.005
+                        elif current_equity > INITIAL_CAPITAL * 1.5:
+                            trade_risk = 0.005
+                        elif current_equity > INITIAL_CAPITAL * 1.2:
+                            trade_risk = 0.015
+                        else:
+                            trade_risk = BASE_RISK
+
+                    state = positions.get(symbol)
+
+
+                    # ─── ENTRY LOGIC ───
+                    if state is None:
+                        if not combined_entry_check(symbol):
+                            continue
+
+                        price = float(client.get_symbol_ticker(symbol=symbol)["price"])
+                        entry_price = price
+                        sl_price    = entry_price * (1 - SL_PCT_LONG)
+                        tp_price    = entry_price * (1 + TP_PCT)
+                        be_trigger  = entry_price * (1 + BE_PCT)
+
+
+                        # Cálculo de posição baseado em risco
+                        if current_equity <= 0:
+                            risk_amount = INITIAL_CAPITAL * trade_risk
+                        else:
+                            risk_amount = current_equity * trade_risk
+                        position_size = risk_amount / max(entry_price - sl_price, 1e-8)
+
+                        # Verificar saldo USDC e ajustes de tamanho
+                        bal = client.get_asset_balance(asset="USDC")
+                        usdc_free = float(bal["free"]) if bal and bal.get("free") else 0.0
+                        if usdc_free >= 50:
+                            max_cost = usdc_free * 0.5 * 0.99
+                        else:
+                            max_cost = usdc_free * 0.99
+                        cost = position_size * entry_price
+                        if cost > max_cost:
+                            cost = max_cost
+                            position_size = cost / entry_price
+
+
+                        min_trade = MIN_TRADE_BY_PAIR.get(symbol, MIN_USDC_TRADE)
+                        if cost < min_trade:
+                            logging.info(f"[{symbol}] SKIP ENTRY: cost {cost:.2f} < minimum {min_trade:.2f}")
+                            continue
+
+                        # Efetivar ordem de compra
+                        try:
+                            order = client.order_market_buy(symbol=symbol, quoteOrderQty=round(cost,2))
+                            fills = order.get('fills', [])
+                            qty_filled = sum(float(fill["qty"]) for fill in fills)
+                            if qty_filled <= 0:
+                                logging.error(f"[{symbol}] ORDER ERROR: nenhuma quantidade preenchida")
+                                continue
+                            avg_price = (
+                                sum(float(fill["price"]) * float(fill["qty"]) for fill in fills) / qty_filled
+                            )
+
+                            # Armazenar posição
+                            positions[symbol] = {
+                                "side": "long",
+                                "entry_price": avg_price,
+                                "quantity": qty_filled,
+                                "sl": avg_price * (1 - SL_PCT_LONG),
+                                "tp": avg_price * (1 + TP_PCT),
+                                "be_trigger": avg_price * (1 + BE_PCT),
+                                "be_moved": False,
+                                "risk": trade_risk,
+                                "partial_taken": False
+                            }
+                            position_times[symbol] = datetime.now(timezone.utc)
+                            register_trade("BUY", symbol, qty_filled, avg_price, "MATH+IA_REG+CLF+RF(2)")
+                            send_telegram(f"🟢 BUY {symbol} qty={qty_filled:.6f} @ {avg_price:.4f}")
+                            save_state()
+
+                            logging.info(f"[{symbol}] ENTRY EXECUTED: qty={qty_filled:.6f} @ price={avg_price:.4f}")
+
+                        except BinanceAPIException as e:
+                            logging.error(f"[{symbol}] ORDER ERROR BUY: {e}")
+                        except Exception as e:
+                            logging.error(f"[{symbol}] ORDER ERROR BUY (other): {e}")
+                            traceback.print_exc()
+
+
+                    # ——— POSITION MANAGEMENT ———
+                    else:
+                        pos = state
+                        entry_price = Decimal(str(pos['entry_price']))
+                        qty         = Decimal(str(pos['quantity']))
+                        side        = pos.get('side','long')
+                        try:
+                            price = float(client.get_symbol_ticker(symbol=symbol)["price"])
+                        except Exception as e:
+                            logging.error(f"[{symbol}] PRICE FETCH ERROR: {e}")
+                            continue
+                        current_price = Decimal(str(price))
+                        rules = get_symbol_rules(symbol)
+
+                        # 1) Partial exit logic
+                        try:
+                            if (not pos.get('partial_taken', False)) and (side=='long'):
+                                partial_trigger = entry_price * (Decimal('1') + PARTIAL_PCT)
+                                if current_price >= partial_trigger:
+                                    # Sell 50%
+                                    partial_qty = (qty * PARTIAL_SIZE).quantize(rules['step_size'], rounding=ROUND_DOWN)
+                                    logging.info(f"[PARTIAL SELL] {symbol}: step_size={rules['step_size']}, min_qty={rules['min_qty']}, initial partial_qty={partial_qty}")
+                                    if partial_qty >= rules['min_qty']:
+                                        attempt_qty = partial_qty
+                                        max_retries = 8
+                                        retries = 0
+                                        while attempt_qty >= rules['min_qty'] and retries < max_retries:
+                                            # Always quantize to step_size
+                                            attempt_qty = (attempt_qty // rules['step_size']) * rules['step_size']
+                                            # Check available balance before each attempt
+                                            base = symbol.replace("USDC","")
+                                            bal = client.get_asset_balance(asset=base)
+                                            avail = Decimal(bal["free"]) if bal and bal.get("free") else Decimal('0')
+                                            if avail < rules['min_qty']:
+                                                logging.warning(f"[PARTIAL SELL] {symbol}: available balance {avail} < min_qty {rules['min_qty']}, skipping.")
+                                                break
+                                            if attempt_qty > avail:
+                                                logging.warning(f"[PARTIAL SELL] {symbol}: attempt_qty {attempt_qty} > available {avail}, adjusting down.")
+                                                attempt_qty = (avail // rules['step_size']) * rules['step_size']
+                                                if attempt_qty < rules['min_qty']:
+                                                    break
+                                            partial_qty_str = format(attempt_qty.normalize(), 'f').rstrip('0').rstrip('.')
+                                            try:
+                                                client.order_market_sell(symbol=symbol, quantity=partial_qty_str)
+                                                pos['quantity']      = float(qty - attempt_qty)
+                                                pos['sl']            = float(entry_price)   # move stop to breakeven
+                                                pos['partial_taken'] = True
+                                                profit = (current_price - entry_price) * attempt_qty
+                                                current_equity += float(profit)
+                                                register_trade("PARTIAL_SELL", symbol, float(attempt_qty), float(price), "Partial +0.8%")
+                                                logging.info(f"[PARTIAL SELL] {symbol}: qty={partial_qty_str} succeeded.")
+                                                break
+                                            except BinanceAPIException as e:
+                                                if 'LOT_SIZE' in str(e):
+                                                    attempt_qty = (attempt_qty - rules['step_size']).quantize(rules['step_size'], rounding=ROUND_DOWN)
+                                                    logging.warning(f"[PARTIAL SELL] {symbol}: LOT_SIZE error, retrying with qty={attempt_qty}")
+                                                    retries += 1
+                                                    continue
+                                                elif 'insufficient balance' in str(e).lower():
+                                                    logging.error(f"[PARTIAL SELL ERROR] {symbol}: Insufficient balance, aborting partial sell.")
+                                                    break
+                                                else:
+                                                    logging.error(f"[PARTIAL SELL ERROR] {symbol}: {e}")
+                                                    break
+                                        else:
+                                            logging.error(f"[PARTIAL SELL] {symbol}: Could not satisfy LOT_SIZE after retries. Final qty={attempt_qty}, step_size={rules['step_size']}, min_qty={rules['min_qty']}")
+                        except (DecimalException, Exception) as e:
+                            logging.error(f"[PARTIAL ERROR] {symbol}: {e}")
+
+                        # 2) Breakeven move
+                        if (not pos.get('be_moved', False)) and side=='long':
+                            if current_price >= Decimal(str(pos['be_trigger'])):
+                                pos['sl'] = float(entry_price)
+                                pos['be_moved'] = True
+
+                        # 3) Full take‐profit or stop‐loss
+                        reason = None
+                        sell_qty = float(pos['quantity'])
+                        # Use real-time price for stop-loss/take-profit
+                        try:
+                            ticker = client.get_symbol_ticker(symbol=symbol)
+                            realtime_price = Decimal(str(ticker['price']))
+                        except Exception as e:
+                            logging.error(f"[REALTIME PRICE ERROR] {symbol}: {e}")
+                            realtime_price = current_price  # fallback to last candle close
+                        if side=='long':
+                            if realtime_price >= Decimal(str(pos['tp'])):
+                                reason = 'Take Profit +2%'
+                            elif realtime_price <= Decimal(str(pos['sl'])):
+                                reason = 'Stop Loss 0.5%'
+
+                        if reason:
+                            try:
+                                # Determine exact sell size (all remaining)
+                                rules = get_symbol_rules(symbol)
+                                step = rules['step_size']
+                                sell_qty_dec = (Decimal(str(sell_qty)) / step).quantize(Decimal('1'), rounding=ROUND_DOWN) * step
+                                base = symbol.replace("USDC","")
+                                bal = client.get_asset_balance(asset=base)
+                                avail = Decimal(bal["free"]) if bal and bal.get("free") else Decimal('0')
+                                sell_qty_dec = min(sell_qty_dec, avail)
+                                logging.info(f"[EXIT ORDER] {symbol}: step_size={step}, min_qty={rules['min_qty']}, initial sell_qty={sell_qty_dec}")
+                                if sell_qty_dec <= 0:
+                                    logging.error(f"[EXIT SKIP] {symbol}: no {base} to sell")
+                                else:
+                                    if sell_qty_dec < rules['min_qty']:
+                                        logging.warning(f"[EXIT REJECT] {symbol}: qty {sell_qty_dec} < min_qty {rules['min_qty']}")
+                                    else:
+                                        notional_val = sell_qty_dec * current_price
+                                        if notional_val < rules['min_notional']:
+                                            logging.warning(f"[EXIT REJECT] {symbol}: notional {notional_val} < {rules['min_notional']}")
+                                        else:
+                                            attempt_qty = sell_qty_dec
+                                            max_retries = 8
+                                            retries = 0
+                                            while attempt_qty >= rules['min_qty'] and retries < max_retries:
+                                                # Always quantize to step_size and check for negative
+                                                attempt_qty = (attempt_qty // step) * step
+                                                if attempt_qty < rules['min_qty'] or attempt_qty <= 0:
+                                                    break
+                                                sell_qty_str = format(attempt_qty.normalize(), 'f').rstrip('0').rstrip('.')
+                                                try:
+                                                    order = client.order_market_sell(symbol=symbol, quantity=sell_qty_str)
+                                                    logging.info(f"[EXIT ORDER] SOLD {sell_qty_str} {symbol} @ {current_price} ({reason})")
+                                                    send_telegram(f"[SELL ATTEMPT] {symbol} qty={sell_qty_str} @ {price:.4f} SUCCESS ({reason})")
+                                                    # Remove position
+                                                    positions[symbol] = None
+                                                    position_times[symbol] = None
+                                                    profit = (current_price - entry_price) * attempt_qty
+                                                    current_equity += float(profit)
+                                                    if current_equity > equity_high:
+                                                        equity_high = current_equity
+                                                    register_trade("SELL", symbol, float(attempt_qty), float(price), reason)
+                                                    send_telegram(f"🔴 SELL {symbol} qty={sell_qty_str} @ {price:.4f} | {reason}")
+                                                    save_state()
+                                                    break
+                                                except BinanceAPIException as e:
+                                                    send_telegram(f"[SELL ATTEMPT] {symbol} qty={sell_qty_str} @ {price:.4f} FAILED: {e}")
+                                                    if 'LOT_SIZE' in str(e):
+                                                        attempt_qty = (attempt_qty - step).quantize(step, rounding=ROUND_DOWN)
+                                                        logging.warning(f"[EXIT ORDER] {symbol}: LOT_SIZE error, retrying with qty={attempt_qty}")
+                                                        retries += 1
+                                                        continue
+                                                    else:
+                                                        logging.error(f"[EXIT ERROR] {symbol}: {e}")
+                                                        break
+                                            else:
+                                                logging.error(f"[EXIT ORDER] {symbol}: Could not satisfy LOT_SIZE after retries. Final qty={attempt_qty}, step_size={step}, min_qty={rules['min_qty']}")
+                            except BinanceAPIException as e:
+                                logging.error(f"[EXIT ERROR] {symbol}: {e}")
+                                traceback.print_exc()
+                            except Exception as e:
+                                logging.error(f"[EXIT ERROR] {symbol} (other): {e}")
+                                traceback.print_exc()
+
+                except Exception as e:
+                    logging.error(f"[PAIR LOOP ERROR] {symbol}: {e}")
+                    traceback.print_exc()
+
+                time.sleep(0.2)  # avoid hammering Binance
+
+            # Repeat cycle after short delay
+            time.sleep(2)
+
+        except Exception as e:
+            logging.error(f"[MAIN LOOP ERROR] {e}")
+            traceback.print_exc()
+            time.sleep(10)
+
+# ─── ENTRY POINT ────────────────────────────────────────────────────────────────
+if __name__ == "__main__":
+    # 1) Load persisted state
+    load_state()
+
+    # 2) Initialize equity from account snapshot
+    try:
+        bal_usdc = client.get_asset_balance(asset="USDC")
+        usdc_free = float(bal_usdc["free"]) if bal_usdc and bal_usdc.get("free") else 0.0
+        total_val = usdc_free
+        for symbol in PAIRS:
+            base = symbol.replace("USDC","")
+            bal_base = client.get_asset_balance(asset=base)
+            qty = float(bal_base["free"]) if bal_base and bal_base.get("free") else 0.0
+            if qty > 0:
+                price = float(client.get_symbol_ticker(symbol=symbol)["price"])
+                total_val += qty * price
+        INITIAL_CAPITAL = total_val if total_val>0 else 0.0
+    except Exception as e:
+        logging.error(f"[INIT ERROR] could not fetch initial capital: {e}")
+        INITIAL_CAPITAL = 0.0
+
+    current_equity = INITIAL_CAPITAL
+    equity_high    = INITIAL_CAPITAL
+
+    # Start the main loop in a background thread
+    threading.Thread(target=main_loop, daemon=True).start()
+
+    # Keep the main thread alive indefinitely
+    while True:
         time.sleep(1)